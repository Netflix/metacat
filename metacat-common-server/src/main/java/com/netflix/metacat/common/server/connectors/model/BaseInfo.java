/*
 *
 *  Copyright 2017 Netflix, Inc.
 *
 *     Licensed under the Apache License, Version 2.0 (the "License");
 *     you may not use this file except in compliance with the License.
 *     You may obtain a copy of the License at
 *
 *         http://www.apache.org/licenses/LICENSE-2.0
 *
 *     Unless required by applicable law or agreed to in writing, software
 *     distributed under the License is distributed on an "AS IS" BASIS,
 *     WITHOUT WARRANTIES OR CONDITIONS OF ANY KIND, either express or implied.
 *     See the License for the specific language governing permissions and
 *     limitations under the License.
 *
 */
package com.netflix.metacat.common.server.connectors.model;

import com.google.common.collect.Maps;
import com.netflix.metacat.common.QualifiedName;
<<<<<<< HEAD
import lombok.AllArgsConstructor;
import lombok.Getter;
import lombok.NoArgsConstructor;
import lombok.Setter;
=======
import lombok.EqualsAndHashCode;
import lombok.Getter;
import lombok.ToString;
>>>>>>> e9cd2758

import javax.annotation.Nonnull;
import javax.annotation.Nullable;
import java.util.HashMap;
import java.util.Map;
import java.util.Optional;

/**
 * Base class for connector resources.
 *
 * @author amajumdar
 * @author tgianos
 * @since 0.1.52
 */
@Getter
<<<<<<< HEAD
@Setter
@AllArgsConstructor
@NoArgsConstructor
public abstract class BaseInfo {
=======
@ToString
@EqualsAndHashCode
public class BaseInfo {
>>>>>>> e9cd2758
    /* Name of the resource */
    private final QualifiedName name;
    /* Audit information of the resource */
    private final AuditInfo audit;
    /* Metadata properties of the resource */
    private final Map<String, String> metadata;

    @SuppressWarnings("unchecked")
    BaseInfo(final Builder builder) {
        this.name = builder.name;
        this.audit = builder.audit;
        this.metadata = new HashMap<>();
        this.metadata.putAll(builder.metadata);
    }

    /**
     * Get the audit info if any is available.
     *
     * @return Optional audit info
     */
    public Optional<AuditInfo> getAudit() {
        return Optional.ofNullable(this.audit);
    }

    /**
     * Get a copy of the metadata map.
     *
     * @return The metadata
     */
    public Map<String, String> getMetadata() {
        return Maps.newHashMap(this.metadata);
    }

    /**
     * Builder pattern to save constructor arguments.
     *
     * @param <T> Type of builder that extends this
     * @author tgianos
     * @since 3.0.0
     */
    @SuppressWarnings("unchecked")
    public static class Builder<T extends Builder> {

        private final QualifiedName name;
        private final Map<String, String> metadata = new HashMap<>();
        private AuditInfo audit;

        /**
         * Create a new builder with the required parameters.
         *
         * @param name The fully qualified name of this resource.
         */
        public Builder(@Nonnull final QualifiedName name) {
            this.name = name;
        }

        /**
         * Set any extra metadata for the resource.
         *
         * @param metadata Any extra metadata for the resource
         * @return The builder
         */
        public T withMetadata(@Nullable final Map<String, String> metadata) {
            this.metadata.clear();
            if (metadata != null) {
                this.metadata.putAll(metadata);
            }
            return (T) this;
        }

        /**
         * Set any audit info for this resource.
         *
         * @param audit The audit info to use
         * @return The builder
         */
        public T withAudit(@Nullable final AuditInfo audit) {
            this.audit = audit;
            return (T) this;
        }

        /**
         * Construct a new instance of BaseInfo.
         *
         * @return The instance built by this builder.
         */
        public BaseInfo build() {
            return new BaseInfo(this);
        }
    }
}<|MERGE_RESOLUTION|>--- conflicted
+++ resolved
@@ -17,131 +17,27 @@
  */
 package com.netflix.metacat.common.server.connectors.model;
 
-import com.google.common.collect.Maps;
 import com.netflix.metacat.common.QualifiedName;
-<<<<<<< HEAD
 import lombok.AllArgsConstructor;
 import lombok.Getter;
 import lombok.NoArgsConstructor;
 import lombok.Setter;
-=======
-import lombok.EqualsAndHashCode;
-import lombok.Getter;
-import lombok.ToString;
->>>>>>> e9cd2758
 
-import javax.annotation.Nonnull;
-import javax.annotation.Nullable;
-import java.util.HashMap;
 import java.util.Map;
-import java.util.Optional;
 
 /**
- * Base class for connector resources.
- *
+ * Base class for catalog resources.
  * @author amajumdar
- * @author tgianos
- * @since 0.1.52
  */
 @Getter
-<<<<<<< HEAD
 @Setter
 @AllArgsConstructor
 @NoArgsConstructor
 public abstract class BaseInfo {
-=======
-@ToString
-@EqualsAndHashCode
-public class BaseInfo {
->>>>>>> e9cd2758
     /* Name of the resource */
-    private final QualifiedName name;
+    private QualifiedName name;
     /* Audit information of the resource */
-    private final AuditInfo audit;
+    private AuditInfo audit;
     /* Metadata properties of the resource */
-    private final Map<String, String> metadata;
-
-    @SuppressWarnings("unchecked")
-    BaseInfo(final Builder builder) {
-        this.name = builder.name;
-        this.audit = builder.audit;
-        this.metadata = new HashMap<>();
-        this.metadata.putAll(builder.metadata);
-    }
-
-    /**
-     * Get the audit info if any is available.
-     *
-     * @return Optional audit info
-     */
-    public Optional<AuditInfo> getAudit() {
-        return Optional.ofNullable(this.audit);
-    }
-
-    /**
-     * Get a copy of the metadata map.
-     *
-     * @return The metadata
-     */
-    public Map<String, String> getMetadata() {
-        return Maps.newHashMap(this.metadata);
-    }
-
-    /**
-     * Builder pattern to save constructor arguments.
-     *
-     * @param <T> Type of builder that extends this
-     * @author tgianos
-     * @since 3.0.0
-     */
-    @SuppressWarnings("unchecked")
-    public static class Builder<T extends Builder> {
-
-        private final QualifiedName name;
-        private final Map<String, String> metadata = new HashMap<>();
-        private AuditInfo audit;
-
-        /**
-         * Create a new builder with the required parameters.
-         *
-         * @param name The fully qualified name of this resource.
-         */
-        public Builder(@Nonnull final QualifiedName name) {
-            this.name = name;
-        }
-
-        /**
-         * Set any extra metadata for the resource.
-         *
-         * @param metadata Any extra metadata for the resource
-         * @return The builder
-         */
-        public T withMetadata(@Nullable final Map<String, String> metadata) {
-            this.metadata.clear();
-            if (metadata != null) {
-                this.metadata.putAll(metadata);
-            }
-            return (T) this;
-        }
-
-        /**
-         * Set any audit info for this resource.
-         *
-         * @param audit The audit info to use
-         * @return The builder
-         */
-        public T withAudit(@Nullable final AuditInfo audit) {
-            this.audit = audit;
-            return (T) this;
-        }
-
-        /**
-         * Construct a new instance of BaseInfo.
-         *
-         * @return The instance built by this builder.
-         */
-        public BaseInfo build() {
-            return new BaseInfo(this);
-        }
-    }
+    private Map<String, String> metadata;
 }