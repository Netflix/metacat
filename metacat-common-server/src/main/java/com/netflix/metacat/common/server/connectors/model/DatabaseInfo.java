--- conflicted
+++ resolved
@@ -1,55 +1,34 @@
 /*
- *
- *  Copyright 2017 Netflix, Inc.
- *
- *     Licensed under the Apache License, Version 2.0 (the "License");
- *     you may not use this file except in compliance with the License.
- *     You may obtain a copy of the License at
- *
- *         http://www.apache.org/licenses/LICENSE-2.0
- *
- *     Unless required by applicable law or agreed to in writing, software
- *     distributed under the License is distributed on an "AS IS" BASIS,
- *     WITHOUT WARRANTIES OR CONDITIONS OF ANY KIND, either express or implied.
- *     See the License for the specific language governing permissions and
- *     limitations under the License.
- *
+ * Copyright 2016 Netflix, Inc.
+ *    Licensed under the Apache License, Version 2.0 (the "License");
+ *    you may not use this file except in compliance with the License.
+ *    You may obtain a copy of the License at
+ *        http://www.apache.org/licenses/LICENSE-2.0
+ *    Unless required by applicable law or agreed to in writing, software
+ *    distributed under the License is distributed on an "AS IS" BASIS,
+ *    WITHOUT WARRANTIES OR CONDITIONS OF ANY KIND, either express or implied.
+ *    See the License for the specific language governing permissions and
+ *    limitations under the License.
  */
+
 package com.netflix.metacat.common.server.connectors.model;
 
 import com.netflix.metacat.common.QualifiedName;
-<<<<<<< HEAD
-import lombok.AllArgsConstructor;
 import lombok.Builder;
 import lombok.Data;
-=======
->>>>>>> e9cd2758
 import lombok.EqualsAndHashCode;
 import lombok.NoArgsConstructor;
 
 import java.util.Map;
 
-import javax.annotation.Nonnull;
-import javax.annotation.Nullable;
-import java.util.Optional;
-
 /**
  * Database information.
- *
- * @author amajumndar
- * @author tgianos
- * @since 0.1.52
  */
-<<<<<<< HEAD
 @Data
-@AllArgsConstructor
 @NoArgsConstructor
-=======
->>>>>>> e9cd2758
 @EqualsAndHashCode(callSuper = true)
 public final class DatabaseInfo extends BaseInfo {
     /* location of the database */
-<<<<<<< HEAD
     private String uri;
 
     @Builder
@@ -57,61 +36,5 @@
                          final Map<String, String> metadata, final String uri) {
         super(name, auditInfo, metadata);
         this.uri = uri;
-=======
-    private final String uri;
-
-    private DatabaseInfo(@Nonnull final Builder builder) {
-        super(builder);
-        this.uri = builder.uri;
-    }
-
-    /**
-     * Get the location of the database.
-     *
-     * @return Optional of the database location
-     */
-    public Optional<String> getUri() {
-        return Optional.ofNullable(this.uri);
-    }
-
-    /**
-     * Builder for DatabaseInfo instances.
-     *
-     * @author tgianos
-     * @since 0.1.52
-     */
-    public static class Builder extends BaseInfo.Builder<Builder> {
-
-        private String uri;
-
-        /**
-         * New builder with the required fields.
-         *
-         * @param name The fully qualified name of this database
-         */
-        public Builder(@Nonnull final QualifiedName name) {
-            super(name);
-        }
-
-        /**
-         * Add a uri for this database.
-         *
-         * @param uri The location of the database
-         * @return The builder
-         */
-        public Builder withUri(@Nullable String uri) {
-            this.uri = uri;
-            return this;
-        }
-
-        /**
-         * Create a new instance of DatabaseInfo.
-         *
-         * @return The new instance
-         */
-        public DatabaseInfo build() {
-            return new DatabaseInfo(this);
-        }
->>>>>>> e9cd2758
     }
 }