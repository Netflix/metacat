/*
 *  Copyright 2017 Netflix, Inc.
 *
 *     Licensed under the Apache License, Version 2.0 (the "License");
 *     you may not use this file except in compliance with the License.
 *     You may obtain a copy of the License at
 *
 *         http://www.apache.org/licenses/LICENSE-2.0
 *
 *     Unless required by applicable law or agreed to in writing, software
 *     distributed under the License is distributed on an "AS IS" BASIS,
 *     WITHOUT WARRANTIES OR CONDITIONS OF ANY KIND, either express or implied.
 *     See the License for the specific language governing permissions and
 *     limitations under the License.
 */
package com.netflix.metacat

import com.fasterxml.jackson.databind.ObjectMapper
import com.netflix.metacat.client.Client
import com.netflix.metacat.client.api.MetacatV1
import com.netflix.metacat.client.api.MetadataV1
import com.netflix.metacat.client.api.ParentChildRelV1
import com.netflix.metacat.client.api.PartitionV1
import com.netflix.metacat.client.api.TagV1
import com.netflix.metacat.common.QualifiedName
import com.netflix.metacat.common.dto.*
import com.netflix.metacat.common.exception.MetacatAlreadyExistsException
import com.netflix.metacat.common.exception.MetacatBadRequestException
import com.netflix.metacat.common.exception.MetacatNotFoundException
import com.netflix.metacat.common.exception.MetacatNotSupportedException
import com.netflix.metacat.common.exception.MetacatPreconditionFailedException
import com.netflix.metacat.common.exception.MetacatUnAuthorizedException
import com.netflix.metacat.common.json.MetacatJson
import com.netflix.metacat.common.json.MetacatJsonLocator
import com.netflix.metacat.common.server.connectors.exception.InvalidMetaException
import com.netflix.metacat.common.server.usermetadata.ParentChildRelMetadataConstants
import com.netflix.metacat.connector.hive.util.PartitionUtil
import com.netflix.metacat.testdata.provider.PigDataDtoProvider
import feign.Logger
import feign.RetryableException
import feign.Retryer
import groovy.sql.Sql
import org.apache.commons.io.FileUtils
import org.joda.time.Instant
import org.skyscreamer.jsonassert.JSONAssert
import spock.lang.Ignore
import spock.lang.Shared
import spock.lang.Specification
import spock.lang.Unroll

import java.util.stream.IntStream

/**
 * MetacatSmokeSpec.
 * @author amajumdar
 * @author zhenl
 * @since 1.0.0
 */
class MetacatSmokeSpec extends Specification {
    public static MetacatV1 api
    public static MetacatV1 hiveContextApi
    public static PartitionV1 partitionApi
    public static MetadataV1 metadataApi
    public static TagV1 tagApi
    public static ParentChildRelV1 parentChildRelV1
    public static MetacatJson metacatJson = new MetacatJsonLocator()

    def setupSpec() {
        String url = "http://localhost:${System.properties['metacat_http_port']}"
        assert url, 'Required system property "metacat_url" is not set'

        def client = Client.builder()
            .withHost(url)
            .withUserName('metacat-test')
            .withClientAppName('metacat-test')
            .withLogLevel(Logger.Level.NONE)
            .withRetryer(Retryer.NEVER_RETRY)
            .build()
        def hiveClient = Client.builder()
            .withHost(url)
            .withLogLevel(Logger.Level.NONE)
            .withDataTypeContext('hive')
            .withUserName('metacat-test')
            .withClientAppName('metacat-test')
            .withRetryer(Retryer.NEVER_RETRY)
            .build()
        hiveContextApi = hiveClient.api
        api = client.api
        partitionApi = client.partitionApi
        tagApi = client.tagApi
        metadataApi = client.metadataApi
        parentChildRelV1 = client.parentChildRelApi
    }

    @Shared
    boolean isLocalEnv = Boolean.valueOf(System.getProperty("local", "true"))

    static createTable(String catalogName, String databaseName, String tableName) {
        createTable(catalogName, databaseName, tableName, null)
    }

    static createTable(String catalogName, String databaseName, String tableName, String externalValue) {
        createTable(catalogName, databaseName, tableName, ['EXTERNAL':externalValue])
    }

    static createTable(String catalogName, String databaseName, String tableName, Map<String, String> metadata) {
        def catalog = api.getCatalog(catalogName)
        if (!catalog.databases.contains(databaseName)) {
            api.createDatabase(catalogName, databaseName, new DatabaseCreateRequestDto())
        }
        def database = api.getDatabase(catalogName, databaseName, false, true)
        def owner = 'amajumdar'
        def uri = null
        if (Boolean.valueOf(System.getProperty("local", "true"))) {
            uri = String.format('file:/tmp/%s/%s', databaseName, tableName)
        }
        if (!database.getTables().contains(tableName)) {
            def newTable
            if ('part' == tableName || 'fsmoke_db__part__audit_12345' == tableName) {
                newTable = PigDataDtoProvider.getPartTable(catalogName, databaseName, tableName, owner, uri)
            } else if ('parts' == tableName  ) {
                newTable = PigDataDtoProvider.getPartsTable(catalogName, databaseName, owner, uri)
            } else if ('metacat_all_types' == tableName) {
                newTable = PigDataDtoProvider.getMetacatAllTypesTable(catalogName, databaseName, owner, uri)
            } else if ('part_hyphen' == tableName  ) {
                newTable = PigDataDtoProvider.getPartHyphenTable(catalogName, databaseName, tableName, owner, uri)
            } else {
                newTable = PigDataDtoProvider.getTable(catalogName, databaseName, tableName, owner, uri)
            }
            if (metadata != null) {
                newTable.getMetadata() == null? newTable.setMetadata(metadata): newTable.getMetadata().putAll(metadata)
            }

            if (newTable.getSerde() == null) {
                newTable.setSerde(new StorageDto(owner: owner))
            }

            if (newTable.getSerde().getOwner() == null) {
                newTable.getSerde().setOwner(owner)
            }
            api.createTable(catalogName, databaseName, tableName, newTable)
        }
    }

    static void initializeParentChildRelDefinitionMetadata(TableDto tableDto,
                                                      String parent,
                                                      String parent_uuid,
                                                      String child_uuid) {
        def mapper = new ObjectMapper()
        def innerNode = mapper.createObjectNode()
        innerNode.put(ParentChildRelMetadataConstants.PARENT_NAME, parent)
        innerNode.put(ParentChildRelMetadataConstants.PARENT_UUID, parent_uuid)
        innerNode.put(ParentChildRelMetadataConstants.CHILD_UUID, child_uuid)

        tableDto.definitionMetadata.put(ParentChildRelMetadataConstants.PARENT_CHILD_RELINFO, innerNode)
    }

    def createAllTypesTable() {
        when:
        createTable('hive-metastore', 'smoke_db', 'metacat_all_types')
        def table = api.getTable('hive-metastore', 'smoke_db', 'metacat_all_types', true, true, true)
        then:
        noExceptionThrown()
        table.fields.find { it.name == 'latest_is_available' }.type == '{(array_element: map[chararray])}'
    }

    def testGetCatalogNames() {
        when:
        def catalogs = api.getCatalogNames()
        def catalogNames = catalogs.collect { it.catalogName }
        then:
        catalogNames.size() > 0
//        catalogNames.contains('embedded-hive-metastore')
//        catalogNames.contains('embedded-fast-hive-metastore')
        catalogNames.contains('s3-mysql-db')
        catalogNames.contains('hive-metastore')
    }

    def testCreateCatalog() {
        when:
        api.createCatalog(new CreateCatalogDto())
        then:
        thrown(MetacatNotSupportedException)
    }

    @Unroll
    def "Test create/get table with nested fields with upper case"() {
        given:
        def catalogName = 'hive-metastore'
        def databaseName = 'iceberg_db'
        def tableName = 'iceberg_table_with_upper_case_nested_fields'
        def uri = isLocalEnv ? String.format('file:/tmp/data/') : null
        def tableDto = new TableDto(
            name: QualifiedName.ofTable(catalogName, databaseName, tableName),
            serde: new StorageDto(
                owner: 'metacat-test',
                inputFormat: 'org.apache.hadoop.mapred.TextInputFormat',
                outputFormat: 'org.apache.hadoop.hive.ql.io.HiveIgnoreKeyTextOutputFormat',
                serializationLib: 'org.apache.hadoop.hive.serde2.lazy.LazySimpleSerDe',
                parameters: [
                    'serialization.format': '1'
                ],
                uri: uri
            ),
            definitionMetadata: null,
            dataMetadata: null,
            fields: [
                new FieldDto(
                    comment: null,
                    name: "dateint",
                    pos: 0,
                    type: "long",
                    partition_key: true,
                ),
                new FieldDto(
                    comment: null,
                    name: "info",
                    pos: 1,
                    partition_key: false,
                    type: "(name: chararray, address: (NAME: chararray), nestedArray: {(FIELD1: chararray, field2: chararray)})",
                )
            ]
        )

        def metadataLocation = String.format('/tmp/data/metadata/00000-0b60cc39-438f-413e-96c2-2694d7926529.metadata.json')

        if (isIcebergTable) {
            def metadata = [table_type: 'ICEBERG', metadata_location: metadataLocation]
            tableDto.setMetadata(metadata)
        }
        when:
        try {api.createDatabase(catalogName, databaseName, new DatabaseCreateRequestDto())
        } catch (Exception ignored) {
        }
        api.createTable(catalogName, databaseName, tableName, tableDto)
        def tableDTO = api.getTable(catalogName, databaseName, tableName, true, true, true)

        then:
        noExceptionThrown()
        if (isIcebergTable) {
            tableDTO.metadata.get("metadata_location").equals(metadataLocation)
        }
        tableDTO.getFields().size() == 2
        def nestedFieldDto = tableDTO.getFields().find { it.name == "info" }
        // assert that the type field also keeps the name fidelity
        assert nestedFieldDto.type == "(name: chararray,address: (NAME: chararray),nestedArray: {(FIELD1: chararray,field2: chararray)})" : "The type differ from the expected. They are: $nestedFieldDto.type"

        // assert that the json representation keeps the name fidelity
        def expectedJsonString = """
            {
                "type": "row",
                "fields": [
                    {
                        "name": "name",
                        "type": "chararray"
                    },
                    {
                        "name": "address",
                        "type": {
                            "type": "row",
                            "fields": [
                                {
                                    "name": "NAME",
                                    "type": "chararray"
                                }
                            ]
                        }
                    },
                    {
                        "name": "nestedArray",
                        "type": {
                            "type": "array",
                            "elementType": {
                                "type": "row",
                                "fields": [
                                    {
                                        "name": "FIELD1",
                                        "type": "chararray"
                                    },
                                    {
                                        "name": "field2",
                                        "type": "chararray"
                                    }
                                ]
                            }
                        }
                    }
                ]
            }
            """

        JSONAssert.assertEquals(nestedFieldDto.jsonType.toString(), expectedJsonString, false)
        cleanup:
        api.deleteTable(catalogName, databaseName, tableName)
        where:
        isIcebergTable << [true, false]
    }

    @Unroll
    def "Test create database for #catalogName/#databaseName"() {
        given:
        def definitionMetadata = metacatJson.emptyObjectNode().set("owner", metacatJson.emptyObjectNode())
        expect:
        try {
            api.createDatabase(catalogName, databaseName, new DatabaseCreateRequestDto(definitionMetadata: definitionMetadata, uri:uri))
            error == null
        } catch (Exception e) {
            e.class == error
        }
        if (!error) {
            def database = api.getDatabase(catalogName, databaseName, true, true)
            assert database != null && database.name.databaseName == databaseName
            assert database.definitionMetadata != null && database.definitionMetadata == definitionMetadata
            assert uri == null || uri == database.uri
        }
        cleanup:
        if (!error) {
            api.deleteDatabase(catalogName, databaseName)
        }
        where:
        catalogName                     | databaseName | uri                                                  | error
//        'embedded-hive-metastore'       | 'smoke_db0'  | 'file:/tmp/embedded-hive-metastore/smoke_db00'       | null
//        'embedded-fast-hive-metastore'  | 'fsmoke_db0' | 'file:/tmp/embedded-fast-hive-metastore/fsmoke_db00' | null
//        'embedded-fast-hive-metastore'  | 'shard1'     | null                                                 | null
        'hive-metastore'                | 'shard1'     | null                                                 | null
        'hive-metastore'                | 'hsmoke_db0' | 'file:/tmp/hive-metastore/hsmoke_db00'               | null
        's3-mysql-db'                   | 'smoke_db0'  | null                                                 | null
        'invalid-catalog'               | 'smoke_db0'  | null                                                 | MetacatNotFoundException.class
    }

    @Unroll
    def "Test update database for #catalogName/#databaseName"() {
        given:
        def metadata = ['a':'1']
        def definitionMetadata = metacatJson.emptyObjectNode().set("owner", metacatJson.emptyObjectNode())
        api.createDatabase(catalogName, databaseName, new DatabaseCreateRequestDto(definitionMetadata: definitionMetadata))
        api.updateDatabase(catalogName, databaseName, new DatabaseCreateRequestDto(metadata: metadata, uri: uri))
        def database = api.getDatabase(catalogName, databaseName, true, true)
        expect:
        database != null
        database.definitionMetadata == definitionMetadata
        database.metadata == metadata
        uri == null || uri == database.uri
        cleanup:
        api.deleteDatabase(catalogName, databaseName)
        where:
        catalogName                     | databaseName | uri
//        'embedded-hive-metastore'       | 'smoke_db0'  | null
//        'embedded-fast-hive-metastore'  | 'fsmoke_db0' | 'file:/tmp/embedded-fast-hive-metastore/fsmoke_db00'
//        'embedded-fast-hive-metastore'  | 'shard1'     | null
        'hive-metastore'                | 'smoke_db0' | 'file:/tmp/warehouse/smoke_db0.db'
        'hive-metastore'                | 'hsmoke_db0' | null
    }

    @Unroll
    def "Test create table for #catalogName/#databaseName/#tableName(setUri:#setUri)"() {
        given:
        def updatedUri = String.format('file:/tmp/%s/%s/%s', databaseName, tableName, 'updated')
        expect:
        try {
            try {
                api.createDatabase(catalogName, databaseName, new DatabaseCreateRequestDto())
            } catch (Exception ignored) {
            }
            def uri = isLocalEnv ? String.format('file:/tmp/%s/%s', databaseName, tableName) : null
            def tableDto = PigDataDtoProvider.getTable(catalogName, databaseName, tableName, 'amajumdar', uri)
            if (!setUri) {
                tableDto.getSerde().setUri(null)
            }
            if(setNull) {
                tableDto.getSerde().setInputFormat(null)
                tableDto.getSerde().setOutputFormat(null)
                tableDto.getSerde().setSerializationLib(null)
            }
            api.createTable(catalogName, databaseName, tableName, tableDto)
            tableDto.getSerde().setUri(updatedUri)
            api.updateTable(catalogName, databaseName, tableName, tableDto)
            error == null
        } catch (Exception e) {
            e.class == error
        }
        if (!error) {
            assert api.doesTableExist(catalogName, databaseName, tableName)
            def table = api.getTable(catalogName, databaseName, tableName, true, true, false)
            assert table != null && table.name.tableName == tableName
            assert table.getDefinitionMetadata() != null
            assert table.getSerde().getUri() == updatedUri
            //TODO: assert table.getSerde().getParameters().size() == 0
            assert table.getSerde().getSerdeInfoParameters().size() >= 1
            assert table.getSerde().getSerdeInfoParameters().get('serialization.format') == '1'
            table = api.getTable(catalogName, databaseName, tableName, true, true, false)
            assert table.getFields().get(0).type == 'chararray'
            assert table.getFields().find{it.name=='field4'}.jsonType ==
                metacatJson.parseJsonObject('{"elementType": {"type": "row","fields": [{"name": "version","type": "chararray"},{"name": "ts","type": "long"}]},"type": "array"}')
            // from the cache
            def cachedTable = hiveContextApi.getTable(catalogName, databaseName, tableName, true, true, false)
            assert cachedTable.getFields().get(0).type == 'string'
        }
        cleanup:
        if (!error) {
            api.deleteTable(catalogName, databaseName, tableName)
        }
        where:
        catalogName                     | databaseName | tableName           | setUri | setNull | error
//        'embedded-hive-metastore'       | 'smoke_db1'  | 'test_create_table' | true   | false   | null
//        'embedded-hive-metastore'       | 'smoke_db1'  | 'test_create_table' | false  | false   | null
//        'embedded-hive-metastore'       | 'smoke_db1'  | 'test_create_table1'| false  | true    | null
//        'embedded-fast-hive-metastore'  | 'fsmoke_db1' | 'test_create_table' | true   | false   | null
//        'embedded-fast-hive-metastore'  | 'fsmoke_db1' | 'test_create_table' | false  | false   | null
//        'embedded-fast-hive-metastore'  | 'fsmoke_db1' | 'test_create_table1'| false  | true    | null
//        'embedded-fast-hive-metastore'  | 'fsmoke_db1' | 'test.create_table1'| false  | true    | InvalidMetaException.class
//        'embedded-fast-hive-metastore'  | 'shard'      | 'test_create_table' | true   | false   | null
//        'embedded-fast-hive-metastore'  | 'shard'      | 'test_create_table' | false  | false   | null
//        'embedded-fast-hive-metastore'  | 'shard'      | 'test_create_table1'| false  | true    | null
//        'embedded-fast-hive-metastore'  | 'shard'      | 'test.create_table1'| false  | true    | InvalidMetaException.class
        'hive-metastore'                | 'hsmoke_db1' | 'test_create_table' | true   | false   | null
        'hive-metastore'                | 'hsmoke_db1' | 'test_create_table' | false  | false   | null
        'hive-metastore'                | 'hsmoke_db1' | 'test_create_table1'| false  | true    | null
        's3-mysql-db'                   | 'smoke_db1'  | 'test_create_table' | true   | false   | null
        's3-mysql-db'                   | 'smoke_db1'  | 'test_create_table.definition' | true   | false   | null   //verify the table name can have . character
        's3-mysql-db'                   | 'smoke_db1'  | 'test_create_table.knp' | true   | false   | null   //verify the table name can have knp extension
        's3-mysql-db'                   | 'smoke_db1'  | 'test_create_table.mp3' | true   | false   | null   //verify the table name can have knp extension
        'invalid-catalog'               | 'smoke_db1'  | 'z'                 | true   | false   | MetacatNotFoundException.class
    }

    def testCreateTableWithOwner() {
        given:
        def catalogName = 'hive-metastore'
        def databaseName = 'fsmoke_db1_owner'
        try {
            api.createDatabase(catalogName, databaseName, new DatabaseCreateRequestDto())
        } catch (Exception ignored) {
        }
        when:
        def tableName ='test_create_table'
        def uri = isLocalEnv ? String.format('file:/tmp/%s/%s', databaseName, tableName) : null
        def tableDto = PigDataDtoProvider.getTable(catalogName, databaseName, tableName, 'amajumdar', uri)
        api.createTable(catalogName, databaseName, tableName, tableDto)
        then:
        api.getTable(catalogName, databaseName, tableName, false, true, false).definitionMetadata.at('/owner/userId').textValue() == 'amajumdar'
        api.deleteTable(catalogName, databaseName, tableName)
        when:
        tableName ='test_create_table1'
        uri = isLocalEnv ? String.format('file:/tmp/%s/%s', databaseName, tableName) : null
        tableDto = PigDataDtoProvider.getTable(catalogName, databaseName, tableName, null, uri)
        api.createTable(catalogName, databaseName, tableName, tableDto)
        then:
        assert api.doesTableExist(catalogName, databaseName, tableName)
        api.getTable(catalogName, databaseName, tableName, false, true, false).definitionMetadata.at('/owner/userId').textValue() == 'metacat-test'
        api.deleteTable(catalogName, databaseName, tableName)
        when:
        tableName ='test_create_table2'
        uri = isLocalEnv ? String.format('file:/tmp/%s/%s', databaseName, tableName) : null
        tableDto = PigDataDtoProvider.getTable(catalogName, databaseName, tableName, 'amajumdar', uri)
        tableDto.getSerde().setOwner('amajumdar1')
        api.createTable(catalogName, databaseName, tableName, tableDto)
        then:
        api.getTable(catalogName, databaseName, tableName, false, true, false).definitionMetadata.at('/owner/userId').textValue() == 'amajumdar'
        api.deleteTable(catalogName, databaseName, tableName)
    }

    def "Test create/delete table for #catalogName/#databaseName/#tableName not delete usermetadata"() {
        given:
        def uri = isLocalEnv ? String.format('file:/tmp/%s/%s', databaseName, tableName) : null
        expect:
        try {
            try {api.createDatabase(catalogName, databaseName, new DatabaseCreateRequestDto())
            } catch (Exception ignored) {
            }

            def tableDto = PigDataDtoProvider.getTable(catalogName, databaseName, tableName, 'amajumdar', uri)
            if (!setUri) {
                tableDto.getSerde().setUri(null)
            }
            if(setNull) {
                tableDto.getSerde().setInputFormat(null)
                tableDto.getSerde().setOutputFormat(null)
                tableDto.getSerde().setSerializationLib(null)
            }
            tableDto.getDefinitionMetadata().set("hive", metacatJson.parseJsonObject('{"objectField": {}}'))
            api.createTable(catalogName, databaseName, tableName, tableDto)
            error == null
        } catch (Exception e) {
            e.class == error
        }

        if (!error) {
            api.deleteTable(catalogName, databaseName, tableName)
            //create table again
            def tableDto = PigDataDtoProvider.getTable(catalogName, databaseName, tableName, 'amajumdar', uri)
            if (!setUri) {
                tableDto.getSerde().setUri(null)
            }
            if(setNull) {
                tableDto.getSerde().setInputFormat(null)
                tableDto.getSerde().setOutputFormat(null)
                tableDto.getSerde().setSerializationLib(null)
            }
            api.createTable(catalogName, databaseName, tableName, tableDto)
            def table2 = api.getTable(catalogName, databaseName, tableName, true, true, false)
            assert table2.getDefinitionMetadata() != null
            assert table2.getDefinitionMetadata().get("hive").get("objectField") !=null
            assert table2.getDefinitionMetadata().get("hive").size() == 2

        }
        cleanup:
        if (!error) {
            api.deleteTable(catalogName, databaseName, tableName)
        }

        where:
        catalogName                     | databaseName | tableName           | setUri | setNull | error
        'hive-metastore'  | 'fsmoke_db2' | 'test_create_table' | true   | false   | null
    }

    def "Test create/delete database/table for #catalogName/#databaseName/#tableName with ACL"() {
        given:
        def uri = isLocalEnv ? String.format('file:/tmp/%s/%s', databaseName, tableName) : null
        when:
        try {api.createDatabase(catalogName, databaseName, new DatabaseCreateRequestDto())
        } catch (Exception ignored) {
        }

        def tableDto = PigDataDtoProvider.getTable(catalogName, databaseName, tableName, 'amajumdar', uri)
        tableDto.getSerde().setUri(null)
        tableDto.getDefinitionMetadata().set("hive", metacatJson.parseJsonObject('{"objectField": {}}'))
        api.createTable(catalogName, databaseName, tableName, tableDto)

        then:
        thrown(MetacatUnAuthorizedException)

        when:
        api.deleteDatabase(catalogName, databaseName)
        then:
        thrown(MetacatUnAuthorizedException)

        where:
        catalogName                     | databaseName | tableName
        'hive-metastore'                | 'fsmoke_acl' | 'test_create_table'
    }

    def "Test get table names"() {
        given:
        def catalogName = 'hive-metastore'
        def databaseName = 'fsmoke_db_names'
        def database1Name = 'fsmoke_db1_names'
        def database2Name = 'fsmoke_db2_names'
        def tableName = 'fsmoke_table_names'
        def ownerFilter = 'hive_filter_field_owner__= "amajumdar"'
        def paramFilter = 'hive_filter_field_params__type = "ice"'
        def ownerParamFilter = 'hive_filter_field_params__type = "ice" and hive_filter_field_owner__= "amajumdar"'
        IntStream.range(0,15).forEach{ i -> createTable(catalogName, databaseName, tableName + i)}
        IntStream.range(0,25).forEach{ i -> createTable(catalogName, database1Name, tableName + i)}
        IntStream.range(0,10).forEach{ i -> createTable(catalogName, database2Name, tableName + i, ['type':'ice'])}
        when:
        api.getTableNames(catalogName, null, 10)
        then:
        thrown(MetacatBadRequestException)
        when:
        def result = api.getTableNames(catalogName, ownerFilter, 10)
        then:
        result.size() == 10
        when:
        result = api.getTableNames(catalogName, ownerFilter, 100)
        then:
        result.size() >= 50
        when:
        result = api.getTableNames(catalogName, databaseName, ownerFilter, 10)
        then:
        result.size() == 10
        when:
        result = api.getTableNames(catalogName, databaseName, ownerFilter, 100)
        then:
        result.size() == 15
        when:
        result = api.getTableNames(catalogName, database2Name, paramFilter, 100)
        then:
        result.size() == 10
        when:
        result = api.getTableNames(catalogName, database2Name, ownerParamFilter, 100)
        then:
        result.size() == 10
        when:
        result = api.getTableNames(catalogName, ownerParamFilter, 100)
        then:
        result.size() == 10
        cleanup:
        IntStream.range(0,15).forEach{ i -> api.deleteTable(catalogName, databaseName, tableName + i)}
        IntStream.range(0,25).forEach{ i -> api.deleteTable(catalogName, database1Name, tableName + i)}
        IntStream.range(0,10).forEach{ i -> api.deleteTable(catalogName, database2Name, tableName + i)}
    }

    def "Test materialized common view create/drop"() {
        given:
        def catalogName = 'hive-metastore'
        def databaseName = 'iceberg_db'
        def storageTableName = 'st_iceberg_table'
        def commonViewName = 'test_common_view'
        def uri = isLocalEnv ? String.format('file:/tmp/%s/%s', databaseName, storageTableName) : null
        def tableDto = PigDataDtoProvider.getTable(catalogName, databaseName, storageTableName, 'test', uri)
        tableDto.setFields([])
        def metadataLocation = '/tmp/data/metadata/00000-9b5d4c36-130c-4288-9599-7d850c203d11.metadata.json'
        def metadata = [table_type: 'ICEBERG', metadata_location: metadataLocation]
        tableDto.setMetadata(metadata)
        def viewUri = isLocalEnv ? String.format('file:/tmp/%s/%s', databaseName, commonViewName) : null
        def commonViewDto = PigDataDtoProvider.getTable(catalogName, databaseName, commonViewName, 'test', viewUri)
        commonViewDto.setFields([])
        def viewMetadataLocation = '/tmp/data/metadata/00000-9b5d4c36-130c-4288-9599-7d850c203d11.metadata.json'
        def viewMetadata = [common_view: 'true', metadata_location: viewMetadataLocation, storage_table: 'st_iceberg_table']
        commonViewDto.setMetadata(viewMetadata)
        when:
        def catalog = api.getCatalog(catalogName)
        if (!catalog.databases.contains(databaseName)) {
            api.createDatabase(catalogName, databaseName, new DatabaseCreateRequestDto())
        }
        api.createTable(catalogName, databaseName, storageTableName, tableDto)
        then:
        noExceptionThrown()
        when:
        api.createTable(catalogName, databaseName, commonViewName, commonViewDto)
        then:
        noExceptionThrown()
        when:
        api.deleteTable(catalogName, databaseName, commonViewName)
        api.getTable(catalogName, databaseName, storageTableName, true, false, false)
        then:
        thrown(MetacatNotFoundException)
    }

    @Unroll
    def "Test create/update iceberg table in #catalogName"() {
        given:
        def databaseName = 'iceberg_db'
        def tableName = 'iceberg_table'
        def renamedTableName = 'iceberg_table_rename'
        def icebergManifestFileName = '/metacat-test-cluster/etc-metacat/data/icebergManifest.json'
        def metadataFileName = '/metacat-test-cluster/etc-metacat/data/metadata/00001-abf48887-aa4f-4bcc-9219-1e1721314ee1.metadata.json'
        def curWorkingDir = new File("").getAbsolutePath()
        def icebergManifestFile = new File(curWorkingDir + icebergManifestFileName)
        def metadataFile = new File(curWorkingDir + metadataFileName)
        def uri = isLocalEnv ? String.format('file:/tmp/%s/%s', databaseName, tableName) : null
        def tableDto = PigDataDtoProvider.getTable(catalogName, databaseName, tableName, 'test', uri)
        tableDto.setFields([])
        def metadataLocation = '/tmp/data/metadata/00000-9b5d4c36-130c-4288-9599-7d850c203d11.metadata.json'
        def icebergMetadataLocation = '/tmp/data/icebergManifest.json'
        def metadata = [table_type: 'ICEBERG', metadata_location: metadataLocation]
        tableDto.setMetadata(metadata)
        when:
        // Updating a non-iceberg table with iceberg metadata should fail
        createTable(catalogName, databaseName, tableName)
        api.updateTable(catalogName, databaseName, tableName, tableDto)
        then:
        thrown(MetacatBadRequestException)
        when:
        api.deleteTable(catalogName, databaseName, tableName)
        api.createTable(catalogName, databaseName, tableName, tableDto)
        def metadataLocation1 = '/tmp/data/metadata/00001-abf48887-aa4f-4bcc-9219-1e1721314ee1.metadata.json'
        def metadata1 = [table_type: 'ICEBERG', metadata_location: metadataLocation1, previous_metadata_location: metadataLocation]
        def updatedUri = tableDto.getDataUri() + 'updated'
        tableDto.getMetadata().putAll(metadata1)
        tableDto.getSerde().setUri(updatedUri)
        api.updateTable(catalogName, databaseName, tableName, tableDto)
        then:
        noExceptionThrown()
        when:
        tagApi.setTableTags(catalogName, databaseName, tableName, ['do_not_drop','iceberg_migration_do_not_modify'] as Set)
        api.updateTable(catalogName, databaseName, tableName, tableDto)
        then:
        thrown(RetryableException)
        when:
        tagApi.setTableTags(catalogName, databaseName, tableName, ['do_not_drop'] as Set)
        api.updateTable(catalogName, databaseName, tableName, tableDto)
        then:
        noExceptionThrown()
        when:
        tagApi.removeTableTags(catalogName, databaseName, tableName, true, [] as Set)
        api.updateTable(catalogName, databaseName, tableName, tableDto)
        then:
        noExceptionThrown()
        when:
        def tableMetadataOnly = api.getTable(catalogName, databaseName, tableName, true, false, false, false, true)
        then:
        tableMetadataOnly.getFields().size() == 0
        tableMetadataOnly.getMetadata().get('metadata_location') != null
        when:
        FileUtils.moveFile(metadataFile, new File(metadataFile.getAbsolutePath() + '1'))
        api.getTable(catalogName, databaseName, tableName, true, false, false)
        then:
        thrown(MetacatBadRequestException)
        FileUtils.moveFile(new File(metadataFile.getAbsolutePath() + '1'), metadataFile)
        when:
        def updatedTable = api.getTable(catalogName, databaseName, tableName, true, false, false)
        then:
        noExceptionThrown()
        api.doesTableExist(catalogName, databaseName, tableName)
        updatedTable.getMetadata().get('metadata_location') == metadataLocation1
        updatedTable != null
        if (catalogName == 'hive-metastore') {
            updatedTable.getDataUri() == updatedUri
            updatedTable.getSerde().getInputFormat() == 'org.apache.hadoop.mapred.TextInputFormat'
        }
        when:
        def metadataLocation2 = '/tmp/data/metadata/00002-2d6c1951-31d5-4bea-8edd-e35746b172f3.metadata.json'
        def metadata2 = [table_type: 'ICEBERG', metadata_location: metadataLocation2, previous_metadata_location: metadataLocation1, 'partition_spec': 'invalid']
        tableDto.getMetadata().putAll(metadata2)
        api.updateTable(catalogName, databaseName, tableName, tableDto)
        updatedTable = api.getTable(catalogName, databaseName, tableName, true, false, false)
        then:
        noExceptionThrown()
        updatedTable.getMetadata().get('metadata_location') == metadataLocation2
        updatedTable.getMetadata().get('partition_spec') != 'invalid'
        !updatedTable.getMetadata().containsKey('metadata_content')
        updatedTable.getFields().get(1).getSource_type().equals('string')
        when:
        api.updateTable(catalogName, databaseName, tableName, tableDto)
        def tableWithDetails = api.getTable(catalogName, databaseName, tableName, true, false, false, true)
        then:
        tableWithDetails.getMetadata().get('metadata_content') != null
        when:
        api.deleteTable(catalogName, databaseName, renamedTableName)
        api.renameTable(catalogName, databaseName, tableName, renamedTableName)
        def t = api.getTable(catalogName, databaseName, renamedTableName, true, false, false)
        t.getMetadata().put('previous_metadata_location', metadataLocation1)
        api.updateTable(catalogName, databaseName, renamedTableName, t)
        then:
        noExceptionThrown()
        api.getTable(catalogName, databaseName, renamedTableName, true, false, false) != null
        when:
        api.renameTable(catalogName, databaseName, renamedTableName, tableName)
        then:
        noExceptionThrown()
        api.getTable(catalogName, databaseName, tableName, true, false, false) != null
        when:
        tableDto.getMetadata().putAll(metadata1)
        api.updateTable(catalogName, databaseName, tableName, tableDto)
        then:
        thrown(MetacatPreconditionFailedException)
        when:
        metadata1.put('previous_metadata_location', '/tmp/data/metadata/filenotfound')
        tableDto.getMetadata().putAll(metadata1)
        api.updateTable(catalogName, databaseName, tableName, tableDto)
        then:
        thrown(MetacatBadRequestException)
        when:
        // Failure to get table after a successful update shouldn't fail
        def updatedInvalidMetadata = [table_type: 'ICEBERG', metadata_location: icebergMetadataLocation, previous_metadata_location: updatedTable.getMetadata().get('metadata_location')]
        tableDto.getMetadata().putAll(updatedInvalidMetadata)
        api.updateTable(catalogName, databaseName, tableName, tableDto)
        then:
        noExceptionThrown()
        when:
        // delete table on an invalid metadata location shouldn't fail
        api.deleteTable(catalogName, databaseName, tableName)
        then:
        !api.doesTableExist(catalogName, databaseName, tableName)
        noExceptionThrown()
        cleanup:
        FileUtils.deleteQuietly(icebergManifestFile)
        where:
        catalogName << ['polaris-metastore', 'hive-metastore']
    }

    @Unroll
    def "Test get iceberg table and partitions"() {
        given:
        def catalogName = 'hive-metastore'
        def databaseName = 'iceberg_db'
        def tableName = 'iceberg_table_6'
        def uri = isLocalEnv ? String.format('file:/tmp/data/') : null
        def tableDto = new TableDto(
            name: QualifiedName.ofTable(catalogName, databaseName, tableName),
            serde: new StorageDto(
                owner: 'metacat-test',
                inputFormat: 'org.apache.hadoop.mapred.TextInputFormat',
                outputFormat: 'org.apache.hadoop.hive.ql.io.HiveIgnoreKeyTextOutputFormat',
                serializationLib: 'org.apache.hadoop.hive.serde2.lazy.LazySimpleSerDe',
                parameters: [
                    'serialization.format': '1'
                ],
                uri: uri
            ),
            definitionMetadata: null,
            dataMetadata: null,
            fields: [
                new FieldDto(
                    comment: 'added 1st - partition key',
                    name: 'field1',
                    pos: 0,
                    type: 'boolean',
                    partition_key: true
                )
            ]
        )

        def metadataLocation = String.format('/tmp/data/metadata/00002-2d6c1951-31d5-4bea-8edd-e35746b172f3.metadata.json')

        def metadata = [table_type: 'ICEBERG', metadata_location: metadataLocation]
        tableDto.setMetadata(metadata)
        when:
        try {api.createDatabase(catalogName, databaseName, new DatabaseCreateRequestDto())
        } catch (Exception ignored) {
        }
        api.createTable(catalogName, databaseName, tableName, tableDto)
        def tableDTO = api.getTable(catalogName, databaseName, tableName, true, true, true)
        def parts = partitionApi.getPartitions(catalogName, databaseName, tableName, null, null, null, null, null, true)
        def partkeys = partitionApi.getPartitionKeys(catalogName, databaseName, tableName, null, null, null, null, null)

        then:
        noExceptionThrown()
        tableDTO.metadata.get("metadata_location").equals(metadataLocation)
        tableDTO.getFields().size() == 3
        tableDTO.getFields().get(0).getComment() != null
        parts.size() == 2
        parts.get(0).dataMetadata != null
        partkeys.size() == 2

        when:
        partitionApi.getPartitionCount(catalogName, databaseName, tableName)
        then:
        thrown(MetacatNotSupportedException)

        when:
        partitionApi.getPartitionUris(catalogName, databaseName, tableName, null, null, null, null, null)
        then:
        noExceptionThrown()

        when:
        partitionApi.deletePartitions(catalogName, databaseName, tableName, ['field1=true'])
        then:
        thrown(MetacatNotSupportedException)

        cleanup:
        api.deleteTable(catalogName, databaseName, tableName)
    }

    @Unroll
<<<<<<< HEAD
    def "Test ignore void transform as partition fields"() {
        given:
        def catalogName = 'hive-metastore'
        def databaseName = 'iceberg_db'
        def tableName = 'iceberg_table_6'
        def uri = isLocalEnv ? String.format('file:/tmp/data/') : null
        def tableDto = new TableDto(
            name: QualifiedName.ofTable(catalogName, databaseName, tableName),
            serde: new StorageDto(
                owner: 'metacat-test',
                inputFormat: 'org.apache.hadoop.mapred.TextInputFormat',
                outputFormat: 'org.apache.hadoop.hive.ql.io.HiveIgnoreKeyTextOutputFormat',
                serializationLib: 'org.apache.hadoop.hive.serde2.lazy.LazySimpleSerDe',
                parameters: [
                    'serialization.format': '1'
                ],
                uri: uri
            ),
            definitionMetadata: null,
            dataMetadata: null,
            fields: null
        )

        def metadataLocation = String.format('/tmp/data/metadata/00001-ba4b775c-7b1a-4a6f-aec0-03d3c851088c.metadata.json')
        def metadata = [table_type: 'ICEBERG', metadata_location: metadataLocation]
        tableDto.setMetadata(metadata)

        when:
        try {api.createDatabase(catalogName, databaseName, new DatabaseCreateRequestDto())
        } catch (Exception ignored) {
        }
        api.createTable(catalogName, databaseName, tableName, tableDto)
        def tableDTO = api.getTable(catalogName, databaseName, tableName, true, true, true)

        then:
        tableDTO.getFields().size() == 4
        tableDTO.getPartition_keys().size() == 1
        tableDTO.getPartition_keys()[0] == "field1"

        cleanup:
        api.deleteTable(catalogName, databaseName, tableName)
    }

=======
>>>>>>> 52066ec6
    def "Test get partitions from iceberg table using #filter"() {
        def catalogName = 'hive-metastore'
        def databaseName = 'iceberg_db'
        def tableName = 'iceberg_table_6'
        def tableDto = new TableDto(
            name: QualifiedName.ofTable(catalogName, databaseName, tableName),
            metadata: [table_type: 'ICEBERG',
                       metadata_location: String.format('/tmp/data/metadata/00002-2d6c1951-31d5-4bea-8edd-e35746b172f3.metadata.json')]
        )

        given:
        if ( run == "start" ) {
            try {api.createDatabase(catalogName, databaseName, new DatabaseCreateRequestDto())
            } catch (Exception ignored) {
            }
            api.createTable(catalogName, databaseName, tableName, tableDto)

        }
        def parts = partitionApi.getPartitions(catalogName, databaseName, tableName, filter, null, null, null, null, true)
        def partkeys = partitionApi.getPartitionKeys(catalogName, databaseName, tableName, filter, null, null, null, null)

        expect:
        parts.size() == result
        partkeys.size() == result

        cleanup:
        if ( run == "end" ) {
            api.deleteTable(catalogName, databaseName, tableName)
        }

        where:
        run     | filter                                         | result
        "start" | "dateint==20180503"                            | 1
        null    | "dateint!=20180503"                            | 1
        null    | "dateint==20180503 or dateint==20180403"       | 2
        null    | "dateint!=20180503 and dateint!=20180403"      | 0
        null    | "dateint<=20180503 and dateint>=20180403"      | 2
        null    | "dateint>20180503"                             | 0
        null    | "dateint>=20180503"                            | 1
        null    | "dateint<=20180503"                            | 2
        null    | "dateint between 20180403 and 20180503"        | 2
        null    | "dateint not between 20180403 and 20180503"    | 0
        "end"   | "dateint>=20180403"                            | 2


    }

    @Unroll
    def "Test delete table #catalogName/#databaseName/#tableName"() {
        given:
        def name = catalogName + '/' + databaseName + '/' + tableName
        createTable(catalogName, databaseName, tableName)
        def partitions = PigDataDtoProvider.getPartitions(catalogName, databaseName, tableName, 'field1=xyz/field3=abc', isLocalEnv ? 'file:/tmp/abc' : null, count)
        partitionApi.savePartitions(catalogName, databaseName, tableName, new PartitionsSaveRequestDto(partitions: partitions))
        api.deleteTable(catalogName, databaseName, tableName)
        def definitions = metadataApi.getDefinitionMetadataList(null, null, null, null, null, null, name,null)
        expect:
        definitions.size() == result
        cleanup:
        metadataApi.deleteDefinitionMetadata(name, true)
        where:
        catalogName                     | databaseName  | tableName             | count     | result
//        'embedded-hive-metastore'       | 'smoke_ddb1'  | 'test_create_table'   | 15        | 0
//        'embedded-fast-hive-metastore'  | 'fsmoke_ddb1' | 'test_create_table'   | 15        | 0
//        'embedded-fast-hive-metastore'  | 'shard'       | 'test_create_table'   | 15        | 0
        'hive-metastore'                | 'hsmoke_ddb'  | 'test_create_table'   | 15        | 0
        'hive-metastore'                | 'hsmoke_ddb1' | 'test_create_table1'  | 15        | 0
        'hive-metastore'                | 'hsmoke_ddb1' | 'test_create_table2'  | 15        | 1
        's3-mysql-db'                   | 'smoke_ddb1'  | 'test_create_table'   | 15        | 0
//        'embedded-hive-metastore'       | 'smoke_ddb1'  | 'test_create_table'   | 10        | 0
//        'embedded-fast-hive-metastore'  | 'fsmoke_ddb1' | 'test_create_table'   | 10        | 0
//        'embedded-fast-hive-metastore'  | 'shard'       | 'test_create_table'   | 10        | 0
        'hive-metastore'                | 'hsmoke_ddb'  | 'test_create_table'   | 10        | 0
        'hive-metastore'                | 'hsmoke_ddb1' | 'test_create_table1'  | 10        | 0
        'hive-metastore'                | 'hsmoke_ddb1' | 'test_create_table2'  | 10        | 1
        's3-mysql-db'                   | 'smoke_ddb1'  | 'test_create_table'   | 10        | 0
    }

    @Unroll
    def "Test copy table as #catalogName/#databaseName/metacat_all_types_copy"() {
        given:
        createTable(catalogName, databaseName, 'metacat_all_types')
        def table = api.getTable(catalogName, databaseName, 'metacat_all_types', true, true, false)
        table.setName(QualifiedName.ofTable(catalogName, databaseName, 'metacat_all_types_copy'))
        api.createTable(catalogName, databaseName, 'metacat_all_types_copy', table)
        def copyTable = api.getTable(catalogName, databaseName, 'metacat_all_types_copy', true, true, false)
        expect:
        table.fields == copyTable.fields
        cleanup:
        api.deleteTable(catalogName, databaseName, 'metacat_all_types')
        api.deleteTable(catalogName, databaseName, 'metacat_all_types_copy')
        where:
        catalogName                     | databaseName
//        'embedded-hive-metastore'       | 'smoke_db1'
//        'embedded-fast-hive-metastore'  | 'fsmoke_db1'
//        'embedded-fast-hive-metastore'  | 'shard'
        'hive-metastore'                | 'hsmoke_db1'
        's3-mysql-db'                   | 'smoke_db1'
    }

    /**
     * This test case validates the mixed case of definition names in user metadata. Added after we came across
     * a regression issue with Aegisthus job.
     */
    @Unroll
    def "Test get table for #catalogName/#databaseName/#tableName"() {
        given:
        createTable(catalogName, databaseName, tableName)
        def table = api.getTable(catalogName, databaseName, tableName, true, true, false)
        expect:
        table.getSerde() != null
        table.getDefinitionMetadata() != null
        table.getDefinitionMetadata().size() > 0
        cleanup:
        api.deleteTable(catalogName, databaseName, tableName)
        where:
        catalogName                     | databaseName | tableName
//        'embedded-hive-metastore'       | 'smoke_db2'  | 'part'
//        'embedded-fast-hive-metastore'  | 'fsmoke_db2' | 'part'
//        'embedded-fast-hive-metastore'  | 'shard'      | 'part'
        'hive-metastore'                | 'hsmoke_db2' | 'part'
        's3-mysql-db'                   | 'smoke_db2'  | 'part'
        's3-mysql-db'                   | 'smoke_db2'  | 'PART'
    }

    @Unroll
    def "Test rename table for #catalogName/#databaseName/#tableName"() {
        given:
        createTable(catalogName, databaseName, tableName, external)
        api.renameTable(catalogName, databaseName, tableName, newTableName)
        def table = api.getTable(catalogName, databaseName, newTableName, true, true, false)
        expect:
        table.getMetadata() != null && table.getMetadata().get('EXTERNAL').equalsIgnoreCase('TRUE')
        table != null && table.name.tableName == newTableName
        table.getDefinitionMetadata() != null
        cleanup:
        api.deleteTable(catalogName, databaseName, newTableName)
        where:
        catalogName                     | databaseName | tableName            | external | newTableName
//        'embedded-hive-metastore'       | 'smoke_db3'  | 'test_create_table'  | null     | 'test_create_table1'
//        'embedded-fast-hive-metastore'  | 'fsmoke_db3' | 'test_create_table'  | null     | 'test_create_table1'
//        'embedded-fast-hive-metastore'  | 'shard'      | 'test_create_table'  | null     | 'test_create_table1'
//        'embedded-fast-hive-metastore'  | 'shard'      | 'test_create_tablet' | 'TRUE'   | 'test_create_tablet1'
//        'embedded-fast-hive-metastore'  | 'shard'      | 'test_create_tablef' | 'FALSE'  | 'test_create_tablef1'
        'hive-metastore'                | 'hsmoke_db3' | 'test_create_table'  | null     | 'test_create_table1'
    }

    @Unroll
    def "Test drop and rename table"() {
        given:
        def tableName = 'test_create_table_rename'
        def tableName1 = 'test_create_table_rename1'
        def tableNameTagNoDelete = 'test_create_table_tag_no_delete'
        def tableNameTagNoRename = 'test_create_table_tag_no_rename'
        def tableNameTagNoRenamed = 'test_create_table_tag_no_renamed'
        createTable(catalogName, databaseName, tableName, 'TRUE')
        createTable(catalogName, databaseName, tableName1, 'TRUE')
        createTable(catalogName, databaseName, tableNameTagNoDelete, 'TRUE')
        createTable(catalogName, databaseName, tableNameTagNoRename, 'TRUE')
        api.deleteTable(catalogName, databaseName, tableName)
        when:
        api.renameTable(catalogName, databaseName, tableName1, tableName)
        then:
        noExceptionThrown()
        when:
        createTable(catalogName, databaseName, tableName1, 'TRUE')
        api.deleteTable(catalogName, databaseName, tableName)
        api.renameTable(catalogName, databaseName, tableName1, tableName)
        then:
        noExceptionThrown()
        when:
        api.renameTable(catalogName, databaseName, tableName, tableName1)
        then:
        noExceptionThrown()
        when:
        api.renameTable(catalogName, databaseName, tableName1, tableName)
        then:
        noExceptionThrown()
        def table = api.getTable(catalogName, databaseName, tableName, true, true, false)
        table.getMetadata() != null && table.getMetadata().get('EXTERNAL').equalsIgnoreCase('TRUE')
        table.getDefinitionMetadata() != null
        when:
        tagApi.setTableTags(catalogName, databaseName, tableNameTagNoDelete, ['do_not_drop'] as Set)
        api.deleteTable(catalogName, databaseName, tableNameTagNoDelete)
        then:
        thrown(MetacatBadRequestException)
        when:
        tagApi.setTableTags(catalogName, databaseName, tableNameTagNoDelete, ['do_not_drop', 'iceberg_migration_do_not_modify'] as Set)
        api.deleteTable(catalogName, databaseName, tableNameTagNoDelete)
        then:
        thrown(RetryableException)
        when:
        tagApi.removeTableTags(catalogName, databaseName, tableNameTagNoDelete, true, [] as Set)
        api.deleteTable(catalogName, databaseName, tableNameTagNoDelete)
        then:
        noExceptionThrown()
        when:
        tagApi.setTableTags(catalogName, databaseName, tableNameTagNoRename, ['do_not_drop','do_not_rename'] as Set)
        api.renameTable(catalogName, databaseName, tableNameTagNoRename, tableNameTagNoRenamed)
        then:
        thrown(MetacatBadRequestException)
        when:
        tagApi.setTableTags(catalogName, databaseName, tableNameTagNoRename, ['do_not_drop','iceberg_migration_do_not_modify'] as Set)
        api.renameTable(catalogName, databaseName, tableNameTagNoRename, tableNameTagNoRenamed)
        then:
        thrown(RetryableException)
        when:
        tagApi.removeTableTags(catalogName, databaseName, tableNameTagNoRename, false, ['iceberg_migration_do_not_modify'] as Set)
        api.renameTable(catalogName, databaseName, tableNameTagNoRename, tableNameTagNoRenamed)
        tagApi.removeTableTags(catalogName, databaseName, tableNameTagNoRenamed, true, [] as Set)
        then:
        noExceptionThrown()
        cleanup:
        api.deleteTable(catalogName, databaseName, tableName1)
        api.deleteTable(catalogName, databaseName, tableNameTagNoRenamed)
        where:
        catalogName                    | databaseName
        'hive-metastore' | 'hsmoke_db3'
        'hive-metastore' | 'fsmoke_ddb1'
    }

    @Unroll
    def "Test create view for #catalogName/#databaseName/#tableName/#viewName"() {
        expect:
        try {
            try {
                api.createDatabase(catalogName, 'franklinviews', new DatabaseCreateRequestDto())
            } catch (Exception ignored) {
            }
            createTable(catalogName, databaseName, tableName)
            api.createMView(catalogName, databaseName, tableName, viewName, true, null)
            if (repeat) {
                api.createMView(catalogName, databaseName, tableName, viewName, true, null)
            }
            error == null
        } catch (Exception e) {
            e.class == error
        }
        if (!error) {
            def view = api.getMView(catalogName, databaseName, tableName, viewName)
            assert view != null && view.name.tableName == tableName
        }
        cleanup:
        if (!error) {
            api.deleteMView(catalogName, databaseName, tableName, viewName)
        }
        where:
        catalogName                     | databaseName | tableName           | viewName    | error                          | repeat
//        'embedded-hive-metastore'       | 'smoke_db4'  | 'part'              | 'part_view' | null                           | false
//        'embedded-hive-metastore'       | 'smoke_db4'  | 'part'              | 'part_view' | null                           | true
//        'embedded-fast-hive-metastore'  | 'fsmoke_db4' | 'part'              | 'part_view' | null                           | false
//        'embedded-fast-hive-metastore'  | 'fsmoke_db4' | 'part'              | 'part_view' | null                           | true
//        'embedded-fast-hive-metastore'  | 'shard'      | 'part'              | 'part_view' | null                           | false
//        'embedded-fast-hive-metastore'  | 'shard'      | 'part'              | 'part_view' | null                           | true
        'hive-metastore'                | 'hsmoke_db4' | 'part'              | 'part_view' | null                           | false
        'hive-metastore'                | 'hsmoke_db4' | 'part'              | 'part_view' | null                           | true
//        'embedded-hive-metastore'       | 'smoke_db4'  | 'metacat_all_types' | 'part_view' | null                           | false
//        'embedded-fast-hive-metastore'  | 'fsmoke_db4' | 'metacat_all_types' | 'part_view' | null                           | false
//        'embedded-fast-hive-metastore'  | 'shard'      | 'metacat_all_types' | 'part_view' | null                           | false
        's3-mysql-db'                   | 'smoke_db4'  | 'part'              | 'part_view' | null                           | false
        'xyz'                           | 'smoke_db4'  | 'z'                 | 'part_view' | MetacatNotFoundException.class | false
    }

    @Unroll
    def "Test create view without snapshot for #catalogName/#databaseName/#tableName/#viewName"() {
        expect:
        try {
            try {
                api.createDatabase(catalogName, 'franklinviews', new DatabaseCreateRequestDto())
            } catch (Exception ignored){}
            createTable(catalogName, databaseName, tableName)
            api.createMView(catalogName, databaseName, tableName, viewName, null, null);
            if (repeat) {
                api.createMView(catalogName, databaseName, tableName, viewName, null, null);
            }
            error == null
        } catch (Exception e) {
            e.class == error
        }
        if (!error) {
            def view = api.getMView(catalogName, databaseName, tableName, viewName)
            assert view != null && view.name.tableName == tableName
        }
        cleanup:
        if (!error) {
            api.deleteMView(catalogName, databaseName, tableName, viewName)
        }
        where:
        catalogName                     | databaseName   | tableName           | viewName    | error                          | repeat
//        'embedded-hive-metastore'       | 'smoke_db4'    | 'part'              | 'part_view' | null                           | false
//        'embedded-hive-metastore'       | 'smoke_db4'    | 'part'              | 'part_view' | null                           | true
//        'embedded-fast-hive-metastore'  | 'fsmoke_db4'   | 'part'              | 'part_view' | null                           | false
//        'embedded-fast-hive-metastore'  | 'fsmoke_db4'   | 'part'              | 'part_view' | null                           | true
//        'embedded-fast-hive-metastore'  | 'shard'        | 'part'              | 'part_view' | null                           | false
//        'embedded-fast-hive-metastore'  | 'shard'        | 'part'              | 'part_view' | null                           | true
        'hive-metastore'                | 'hsmoke_db4'   | 'part'              | 'part_view' | null                           | false
        'hive-metastore'                | 'hsmoke_db4'   | 'part'              | 'part_view' | null                           | true
//        'embedded-hive-metastore'       | 'smoke_db4'    | 'metacat_all_types' | 'part_view' | null                           | false
        's3-mysql-db'                   | 'smoke_db4'    | 'part'              | 'part_view' | null                           | false
        'xyz'                           | 'smoke_db4'    | 'z'                 | 'part_view' | MetacatNotFoundException.class | false
    }

    @Unroll
    def "Test save 0 partitions for #catalogName/#databaseName/#tableName"() {
        when:
        createTable(catalogName, databaseName, tableName)
        partitionApi.savePartitions(catalogName, databaseName, tableName, new PartitionsSaveRequestDto())
        then:
        noExceptionThrown()
        where:
        catalogName                     | databaseName      | tableName
//        'embedded-hive-metastore'       | 'smoke_db'        | 'part'
//        'embedded-fast-hive-metastore'  | 'fsmoke_db'       | 'part'
//        'embedded-fast-hive-metastore'  | 'shard'           | 'part'
        'hive-metastore'                | 'hsmoke_db'       | 'part'
        's3-mysql-db'                   | 'smoke_db'        | 'part'
    }

    @Unroll
    def "Test get AUDIT table partitions for #catalogName/#databaseName/#tableName"() {
        def partRequestDto = new PartitionsSaveRequestDto(
            definitionMetadata: metacatJson.emptyObjectNode(),
            partitions: [
                new PartitionDto(
                    name: QualifiedName.ofPartition(catalogName, databaseName, tableName, "one=1"),
                    definitionMetadata: metacatJson.emptyObjectNode(),
                    dataMetadata: metacatJson.emptyObjectNode(),
                    dataExternal: true,
                    audit: new AuditDto(
                        createdDate: Instant.now().toDate(),
                        lastModifiedDate: Instant.now().toDate()
                    ),
                    serde: new StorageDto(
                        inputFormat: 'org.apache.hadoop.mapred.TextInputFormat',
                        outputFormat: 'org.apache.hadoop.hive.ql.io.HiveIgnoreKeyTextOutputFormat',
                        serializationLib: 'org.apache.hadoop.hive.serde2.lazy.LazySimpleSerDe',
                        uri: "file://tmp/file/"
                    ),
                )
            ]
        )

        def partRequestDto2 = new PartitionsSaveRequestDto(
            definitionMetadata: metacatJson.emptyObjectNode(),
            partitions: [
                new PartitionDto(
                    name: QualifiedName.ofPartition(catalogName, databaseName, tableName, "one=2"),
                    definitionMetadata: metacatJson.emptyObjectNode(),
                    dataMetadata: metacatJson.emptyObjectNode(),
                    dataExternal: true,
                    audit: new AuditDto(
                        createdDate: Instant.now().toDate(),
                        lastModifiedDate: Instant.now().toDate()
                    ),
                    serde: new StorageDto(
                        inputFormat: 'org.apache.hadoop.mapred.TextInputFormat',
                        outputFormat: 'org.apache.hadoop.hive.ql.io.HiveIgnoreKeyTextOutputFormat',
                        serializationLib: 'org.apache.hadoop.hive.serde2.lazy.LazySimpleSerDe',
                        uri: "file://tmp/file2/"
                    ),
                )
            ]
        )
        when:
        createTable(catalogName, databaseName, tableName)

        partitionApi.savePartitions(catalogName, databaseName, tableName, partRequestDto)
        if ( !tableName.contains('audit')) {
            partitionApi.savePartitions(catalogName, databaseName, tableName, partRequestDto2)
        }

        def partkeys = partitionApi.getPartitionKeys(catalogName, databaseName, tableName,null, null, null, null, null)
        def partkeys2 = partitionApi.getPartitionKeysForRequest(catalogName, databaseName, tableName,null, null, null, null,
            new GetPartitionsRequestDto(null, null, null, null))

        def partUris = partitionApi.getPartitionUris(catalogName, databaseName, tableName,null, null, null, null, null)
        def partUris2 = partitionApi.getPartitionUrisForRequest(catalogName, databaseName, tableName,null, null, null, null,
            new GetPartitionsRequestDto(null, null, null, null))

        def partUris3 = partitionApi.getPartitionsForRequest(catalogName, databaseName, tableName,null, null, null, null,false,
            new GetPartitionsRequestDto(null, null, null, null))

        //test the includeAuditOnly flag
        def auditparts = partitionApi.getPartitionsForRequest(catalogName, databaseName, tableName,null, null, null, null,false,
            new GetPartitionsRequestDto(includeAuditOnly: true))

        def auditpartkeys = partitionApi.getPartitionKeysForRequest(catalogName, databaseName, tableName,null, null, null, null,
            new GetPartitionsRequestDto(includeAuditOnly: true))

        def auditpartUris = partitionApi.getPartitionUrisForRequest(catalogName, databaseName, tableName,null, null, null, null,
            new GetPartitionsRequestDto(includeAuditOnly: true))
        then:
        noExceptionThrown()
        assert partkeys.size() == 2
        assert partUris.size() == partkeys.size()
        assert partUris2.size() == partkeys.size()
        assert partUris3.size() == partkeys.size() //test the includeAuditOnly and includepartionDetails can be null

        assert partkeys.get(0).equals("one=1")
        assert partkeys2.size() == partkeys.size()
        assert auditparts.size() == auditOnlyPartSize
        assert auditpartkeys.size() == auditOnlyPartSize
        assert auditpartUris.size() == auditOnlyPartSize

        where:
        catalogName                     | databaseName      | tableName                       | auditOnlyPartSize
        'hive-metastore'  | 'fsmoke_db'       | 'part'                          | 2
        'hive-metastore'  | 'audit'           | 'fsmoke_db__part__audit_12345'  | 1
    }

    @Unroll
    def "Test('#repeat') save partitions for #catalogName/#databaseName/#tableName with partition name starting with #partitionName"() {
        given:
        def escapedPartitionName = PartitionUtil.escapePartitionName(partitionName)
        expect:
        def uri = isLocalEnv ? 'file:/tmp/abc' : String.format("s3://wh/%s.db/%s", databaseName, tableName)
        def createDate = Instant.now().toDate()
        try {
            createTable(catalogName, databaseName, tableName)
            def partition = PigDataDtoProvider.getPartition(catalogName, databaseName, tableName, partitionName, uri + uriSuffix)
            def request = new PartitionsSaveRequestDto(partitions: [partition])

            partitionApi.savePartitions(catalogName, databaseName, tableName, request)
            if (repeat) {
                partition.getSerde().setUri(uri + '0' + uriSuffix)
                if (alter) {
                    request.setAlterIfExists(true)
                }
                request.setDefinitionMetadata(metacatJson.emptyObjectNode().set('savePartitions', metacatJson.emptyObjectNode()))
                partitionApi.savePartitions(catalogName, databaseName, tableName, request)
                def savedPartitions = partitionApi.getPartitions(catalogName, databaseName, tableName, partitionName.replace('=', '="') + '"', null, null, null, null, false)
                createDate = savedPartitions.get(0).getAudit().createdDate
                request.getPartitions().get(0).setDataMetadata(metacatJson.emptyObjectNode().put('updateMetadata', -1))
                request.setSaveMetadataOnly(true)
                partitionApi.savePartitions(catalogName, databaseName, tableName, request)
            }
            error == null
        } catch (Exception e) {
            e.class == error
        }
        if (!error) {
            //To test the case that double quoats are supported
            def partitions = partitionApi.getPartitions(catalogName, databaseName, tableName, partitionName.replace('=', '="') + '"', null, null, null, null, true)
            assert partitions != null && partitions.size() == 1 && partitions.find {
                it.name.partitionName == escapedPartitionName
            } != null
            def partitionDetails = partitionApi.getPartitionsForRequest(catalogName, databaseName, tableName, null, null, null, null, true, new GetPartitionsRequestDto(filter: partitionName.replace('=', '="') + '"', includePartitionDetails: true))
            def partitionDetail = partitionDetails.find { it.name.partitionName == escapedPartitionName }
            assert partitionDetails != null && partitionDetails.size() == 1 && partitionDetail != null && partitionDetails.size() == partitions.size() && partitionDetail.getSerde().getSerdeInfoParameters().size() >= 1
            if (catalogName != 's3-mysql-db') {
                assert partitionDetail.getMetadata().size() >= 1
                assert partitionDetail.getMetadata().get('functionalTest') == 'true'
            }
            if (repeat) {
                assert api.getTable(catalogName, databaseName, tableName, false, true, false).getDefinitionMetadata().get('savePartitions') != null
                assert partitions.get(0).dataUri == uri + '0' + uriResult
                assert partitions.get(0).getDataMetadata().get('updateMetadata') != null
                assert partitions.get(0).getAudit().createdDate == createDate
            } else {
                assert partitions.get(0).dataUri == uri + uriResult
            }
        }
        cleanup:
        if (!error) {
            partitionApi.deletePartitions(catalogName, databaseName, tableName, [escapedPartitionName])
        }
        where:
        catalogName                     | databaseName      | tableName | partitionName | uriSuffix | uriResult | repeat | alter | error
//        'embedded-hive-metastore'       | 'smoke_db'        | 'part'    | 'one=xyz'     | ''        | ''        | false  | false | null
//        'embedded-hive-metastore'       | 'smoke_db'        | 'part'    | 'one=xyz'     | '/'       | ''        | false  | false | null
//        'embedded-hive-metastore'       | 'smoke_db'        | 'part'    | 'one=xyz'     | ''        | ''        | true   | false | null
//        'embedded-hive-metastore'       | 'smoke_db'        | 'part'    | 'one=xyz'     | ''        | ''        | true   | true  | null
//        'embedded-hive-metastore'       | 'smoke_db'        | 'part'    | 'two=xyz'     | ''        | ''        | false  | false | MetacatBadRequestException.class
//        'embedded-fast-hive-metastore'  | 'fsmoke_db'       | 'part'    | 'one=xyz'     | ''        | ''        | false  | false | null
//        'embedded-fast-hive-metastore'  | 'fsmoke_db'       | 'part'    | 'one=xyz'     | '/'       | ''        | false  | false | null
//        'embedded-fast-hive-metastore'  | 'fsmoke_db'       | 'part'    | 'one=xyz'     | ''        | ''        | true   | false | null
//        'embedded-fast-hive-metastore'  | 'fsmoke_db'       | 'part'    | 'one=xyz'     | '/'       | ''        | true   | false | null
//        'embedded-fast-hive-metastore'  | 'fsmoke_db'       | 'part'    | 'one=xyz'     | ''        | ''        | true   | true  | null
//        'embedded-fast-hive-metastore'  | 'fsmoke_db'       | 'part'    | 'one=xyz'     | '/'       | ''        | true   | true  | null
//        'embedded-fast-hive-metastore'  | 'fsmoke_db'       | 'part'    | "one=xy'z"    | ''        | ''        | false  | false | null
//        'embedded-fast-hive-metastore'  | 'fsmoke_db'       | 'part'    | "one=xy'z"    | ''        | ''        | false  | true  | null
//        'embedded-fast-hive-metastore'  | 'fsmoke_db'       | 'part'    | 'two=xyz'     | ''        | ''        | false  | false | MetacatBadRequestException.class
//        'embedded-fast-hive-metastore'  | 'shard'           | 'part'    | 'one=xyz'     | ''        | ''        | false  | false | null
//        'embedded-fast-hive-metastore'  | 'shard'           | 'part'    | 'one=xyz'     | '/'       | ''        | false  | false | null
//        'embedded-fast-hive-metastore'  | 'shard'           | 'part'    | 'one=xyz'     | ''        | ''        | true   | false | null
//        'embedded-fast-hive-metastore'  | 'shard'           | 'part'    | 'one=xyz'     | '/'       | ''        | true   | false | null
//        'embedded-fast-hive-metastore'  | 'shard'           | 'part'    | 'one=xyz'     | ''        | ''        | true   | true  | null
//        'embedded-fast-hive-metastore'  | 'shard'           | 'part'    | 'one=xyz'     | '/'       | ''        | true   | true  | null
//        'embedded-fast-hive-metastore'  | 'shard'           | 'part'    | 'two=xyz'     | ''        | ''        | false  | false | MetacatBadRequestException.class
        'hive-metastore'                | 'hsmoke_db'       | 'part'    | 'one=xyz'     | ''        | ''        | false  | false | null
        'hive-metastore'                | 'hsmoke_db'       | 'part'    | 'one=xyz'     | ''        | ''        | true   | false | null
        'hive-metastore'                | 'hsmoke_db'       | 'part'    | 'one=xyz'     | ''        | ''        | true   | true  | null
        'hive-metastore'                | 'hsmoke_db'       | 'part'    | 'two=xyz'     | ''        | ''        | false  | false | MetacatBadRequestException.class
        's3-mysql-db'                   | 'smoke_db'        | 'part'    | 'one=xyz'     | ''        | ''        | false  | false | null
        's3-mysql-db'                   | 'smoke_db'        | 'part'    | 'one=xyz'     | ''        | ''        | true   | true  | null
        's3-mysql-db'                   | 'smoke_db'        | 'part'    | 'one=xyz'     | ''        | ''        | true   | false | null
        's3-mysql-db'                   | 'smoke_db'        | 'part'    | 'two=xyz'     | ''        | ''        | false  | false | MetacatBadRequestException.class
        's3-mysql-db'                   | 'invalid-catalog' | 'z'       | 'one=xyz'     | ''        | ''        | false  | false | MetacatNotFoundException.class
    }

    @Unroll
    def "Test save partitions for #catalogName/#databaseName/#tableName with serde set to null: #serdeNull and location set to null:#locationNull"() {
        given:
        def uri = isLocalEnv ? String.format("file:/tmp/%s/%s/%s", databaseName, tableName, partitionName) : String.format("s3://wh/%s/%s/%s", databaseName, tableName, partitionName)
        createTable(catalogName, databaseName, tableName)
        def partition = PigDataDtoProvider.getPartition(catalogName, databaseName, tableName, partitionName, uri)
        if (locationNull) {
            partition.getSerde().setUri(null)
        }
        if (serdeNull) {
            partition.setSerde(null)
        }
        def request = new PartitionsSaveRequestDto(partitions: [partition])
        partitionApi.savePartitions(catalogName, databaseName, tableName, request)
        def partitions = partitionApi.getPartitions(catalogName, databaseName, tableName, partitionName.replace('=', '="') + '"', null, null, null, null, false)
        expect:
        partitions.get(0).dataUri == uri
        cleanup:
        partitionApi.deletePartitions(catalogName, databaseName, tableName, [partitionName])
        where:
        catalogName                     | databaseName      | tableName | partitionName | serdeNull | locationNull
//        'embedded-hive-metastore'       | 'smoke_db7'       | 'part'    | 'one=xyz'     | true      | true
//        'embedded-hive-metastore'       | 'smoke_db7'       | 'part'    | 'one=xyz'     | true      | false
//        'embedded-hive-metastore'       | 'smoke_db7'       | 'part'    | 'one=xyz'     | false     | true
//        'embedded-fast-hive-metastore'  | 'fsmoke_db7'      | 'part'    | 'one=xyz'     | true      | true
//        'embedded-fast-hive-metastore'  | 'fsmoke_db7'      | 'part'    | 'one=xyz'     | true      | false
//        'embedded-fast-hive-metastore'  | 'fsmoke_db7'      | 'part'    | 'one=xyz'     | false     | true
//        'embedded-fast-hive-metastore'  | 'shard'           | 'part'    | 'one=xyz'     | true      | true
//        'embedded-fast-hive-metastore'  | 'shard'           | 'part'    | 'one=xyz'     | true      | false
//        'embedded-fast-hive-metastore'  | 'shard'           | 'part'    | 'one=xyz'     | false     | true
        'hive-metastore'                | 'hsmoke_db7'      | 'part'    | 'one=xyz'     | true      | true
        'hive-metastore'                | 'hsmoke_db7'      | 'part'    | 'one=xyz'     | true      | false
        'hive-metastore'                | 'hsmoke_db7'      | 'part'    | 'one=xyz'     | false     | true
    }

    @Unroll
    def "Test catalog failure cases"() {
        when:
        api.getDatabase('invalid', 'invalid', false, false)
        then:
        thrown(MetacatNotFoundException)
        when:
        api.createDatabase('invalid', 'invalid', new DatabaseCreateRequestDto())
        then:
        thrown(MetacatNotFoundException)
        when:
        api.updateDatabase('invalid', 'invalid', new DatabaseCreateRequestDto())
        then:
        thrown(MetacatNotFoundException)
        when:
        api.deleteDatabase('invalid', 'invalid')
        then:
        thrown(MetacatNotFoundException)
        when:
        api.getTable('invalid', 'invalid', 'invalid', true, false, false)
        then:
        thrown(MetacatNotFoundException)
        when:
        api.createTable('invalid', 'invalid', 'invalid', new TableDto())
        then:
        thrown(MetacatBadRequestException)
        when:
        api.createTable('invalid', 'invalid', 'invalid', new TableDto(name: QualifiedName.ofTable('invalid', 'invalid', 'invalid')))
        then:
        thrown(MetacatNotFoundException)
        when:
        api.updateTable('invalid', 'invalid', 'invalid', new TableDto(name: QualifiedName.ofTable('invalid', 'invalid', 'invalid')))
        then:
        thrown(MetacatNotFoundException)
        when:
        api.deleteTable('invalid', 'invalid', 'invalid')
        then:
        noExceptionThrown()
        when:
        partitionApi.getPartitionCount('invalid', 'invalid', 'invalid')
        then:
        thrown(MetacatNotFoundException)
        when:
        partitionApi.savePartitions('invalid', 'invalid', 'invalid', new PartitionsSaveRequestDto())
        then:
        noExceptionThrown()
        when:
        partitionApi.savePartitions('invalid', 'invalid', 'invalid', new PartitionsSaveRequestDto(partitions: [new PartitionDto()]))
        then:
        thrown(MetacatNotFoundException)
        when:
        partitionApi.deletePartitions('invalid', 'invalid', 'invalid', ['dateint=1'])
        then:
        thrown(MetacatNotFoundException)
    }

    @Unroll
    def "Test database failure cases"() {
        when:
        api.getDatabase(catalogName, 'invalid', false, true)
        then:
        thrown(MetacatNotFoundException)
        when:
        api.deleteDatabase(catalogName, 'invalid')
        api.updateDatabase(catalogName, 'invalid', new DatabaseCreateRequestDto())
        then:
        thrown(MetacatNotFoundException)
        when:
        api.deleteDatabase(catalogName, 'invalid')
        then:
        thrown(MetacatNotFoundException)
        when:
        api.getTable(catalogName, 'invalid', 'invalid', true, false, false)
        then:
        thrown(MetacatNotFoundException)
        when:
        api.createTable(catalogName, 'invalid', 'invalid', new TableDto(
            name: QualifiedName.ofTable('invalid', 'invalid', 'invalid'),
            serde: new StorageDto(owner: 'ssarma')
        ))
        then:
        thrown(MetacatNotFoundException)
        when:
        api.updateTable(catalogName, 'invalid', 'invalid', new TableDto(name: QualifiedName.ofTable('invalid', 'invalid', 'invalid')))
        then:
        thrown(MetacatNotFoundException)
        when:
        api.deleteTable(catalogName, 'invalid', 'invalid')
        then:
        // Even if the table does not exist, we ignore the error so that we can delete the definition metadata
        noExceptionThrown()
        when:
        def count = partitionApi.getPartitionCount(catalogName, 'invalid', 'invalid')
        then:
        count == 0
        when:
        partitionApi.savePartitions(catalogName, 'invalid', 'invalid', new PartitionsSaveRequestDto(partitions: [new PartitionDto()]))
        then:
        thrown(MetacatNotFoundException)
        when:
        partitionApi.deletePartitions(catalogName, 'invalid', 'invalid', ['dateint=1'])
        then:
        thrown(MetacatNotFoundException)
        when:
        api.createDatabase(catalogName, 'invalid', new DatabaseCreateRequestDto())
        api.createDatabase(catalogName, 'invalid', new DatabaseCreateRequestDto())
        then:
        thrown(MetacatAlreadyExistsException)
        when:
        api.deleteDatabase(catalogName, 'invalid')
        then:
        noExceptionThrown()
        where:
        catalogName << ['hive-metastore', 's3-mysql-db']
    }

    @Unroll
    def "Test table failure cases"() {
        given:
        try {
            api.createDatabase(catalogName, 'invalid', new DatabaseCreateRequestDto())
        } catch (Exception ignored) {
        }
        when:
        api.getTable(catalogName, 'invalid', 'invalid', true, false, false)
        then:
        thrown(MetacatNotFoundException)
        when:
        api.updateTable(catalogName, 'invalid', 'invalid', new TableDto(name: QualifiedName.ofTable('invalid', 'invalid', 'invalid')))
        then:
        thrown(MetacatNotFoundException)
        when:
        api.deleteTable(catalogName, 'invalid', 'invalid')
        then:
        // Even if the table does not exist, we ignore the error so that we can delete the definition metadata
        noExceptionThrown()
        when:
        def count = partitionApi.getPartitionCount(catalogName, 'invalid', 'invalid')
        then:
        count == 0
        when:
        partitionApi.savePartitions(catalogName, 'invalid', 'invalid', new PartitionsSaveRequestDto(partitions: [new PartitionDto()]))
        then:
        thrown(MetacatNotFoundException)
        when:
        partitionApi.deletePartitions(catalogName, 'invalid', 'invalid', ['dateint=1'])
        then:
        thrown(MetacatNotFoundException)
        when:
        createTable(catalogName, 'invalid', 'invalid')
        api.createTable(catalogName, 'invalid', 'invalid', new TableDto(
            name: QualifiedName.ofTable('invalid', 'invalid', 'invalid'),
            serde: new StorageDto(owner: 'ssarma')
        ))
        then:
        thrown(MetacatAlreadyExistsException)
        when:
        api.deleteTable(catalogName, 'invalid', 'invalid')
        api.deleteDatabase(catalogName, 'invalid')
        then:
        noExceptionThrown()
        where:
        catalogName << ['hive-metastore', 's3-mysql-db']
    }

//    @Unroll
//    def "Test: embedded-hive-metastore get partitions for filter #filter with offset #offset and limit #limit returned #result partitions"() {
//        given:
//        if (cursor == 'start') {
//            def uri = isLocalEnv ? 'file:/tmp/abc' : null
//            createTable('embedded-hive-metastore', 'smoke_db', 'parts')
//            partitionApi.savePartitions('embedded-hive-metastore', 'smoke_db', 'parts', new PartitionsSaveRequestDto(partitions: PigDataDtoProvider.getPartitions('embedded-hive-metastore', 'smoke_db', 'parts', 'one=xyz/total=1', uri, 10)))
//        }
//        def partitionKeys = partitionApi.getPartitionKeys('embedded-hive-metastore', 'smoke_db', 'parts', filter, null, null, offset, limit)
//
//        expect:
//        partitionKeys.size() == result
//        cleanup:
//        if (cursor == 'end') {
//            def partitionKeysToDrop = partitionApi.getPartitionKeys('embedded-hive-metastore', 'smoke_db', 'parts', null, null, null, null, null)
//            partitionApi.deletePartitions('embedded-hive-metastore', 'smoke_db', 'parts', partitionKeysToDrop)
//        }
//        where:
//        cursor  | filter                                    | offset | limit | result
//        'start' | "one=='xyz'"                              | null   | null  | 10
//        ''      | "one=='xyz' and one like 'xy_'"           | null   | null  | 10
//        ''      | "one=='xyz' and one like 'xy_'"           | 0      | 10    | 10
//        ''      | "one=='xyz' and one like 'xy_'"           | 5      | 10    | 5
//        ''      | "one=='xyz' and one like 'xy_'"           | 10     | 10    | 0
//        ''      | "(one=='xyz') and one like 'xy%'"         | null   | null  | 10
//        ''      | "one like 'xy%'"                          | null   | null  | 10
//        ''      | "one not like 'xy%'"                      | null   | null  | 0
//        ''      | "total==10"                               | null   | null  | 1
//        ''      | "total<1"                                 | null   | null  | 0
//        ''      | "total>1"                                 | null   | null  | 10
//        ''      | "total>=10"                               | null   | null  | 10
//        ''      | "total<=20"                               | null   | null  | 10
//        ''      | "total between 0 and 20"                  | null   | null  | 10
//        ''      | "total between 0 and 20 and one='xyz'"    | null   | null  | 10
//        ''      | "total not between 0 and 20"              | null   | null  | 0
//        ''      | "total between 20 and 30"                 | null   | null  | 0
//        ''      | "total between 19 and 19"                 | null   | null  | 1
//        ''      | "total in (19)"                           | null   | null  | 1
//        ''      | "total in (18,19,20,21)"                  | null   | null  | 2
//        ''      | "total not in (18,19,20,21)"              | null   | null  | 8
//        ''      | "one=='xyz' and (total==11 or total==12)" | null   | null  | 2
//        ''      | null                                      | 0      | 10    | 10
//        ''      | null                                      | 5      | 10    | 5
//        'end'   | null                                      | 10     | 10    | 0
//
//    }
//
//    @Unroll
//    def "Test: embedded-hive-metastore get partitions for #filter with null partition values and partition names with hyphen"() {
//        given:
//        if (cursor == 'start') {
//            def uri = isLocalEnv ? 'file:/tmp/abc' : null
//            createTable('embedded-hive-metastore', 'smoke_db', 'part_hyphen')
//            partitionApi.savePartitions('embedded-hive-metastore', 'smoke_db', 'part_hyphen', new PartitionsSaveRequestDto(partitions: PigDataDtoProvider.getPartitions('embedded-hive-metastore', 'smoke_db', 'part_hyphen', 'one-one=xyz/total=1', uri, 10)))
//            partitionApi.savePartitions('embedded-hive-metastore', 'smoke_db', 'part_hyphen', new PartitionsSaveRequestDto(partitions: PigDataDtoProvider.getPartitions('embedded-hive-metastore', 'smoke_db', 'part_hyphen', 'one-one=__HIVE_DEFAULT_PARTITION__/total=1', uri, 10)))
//            partitionApi.savePartitions('embedded-hive-metastore', 'smoke_db', 'part_hyphen', new PartitionsSaveRequestDto(partitions: [PigDataDtoProvider.getPartition('embedded-hive-metastore', 'smoke_db', 'part_hyphen', 'one-one=xyz/total=__HIVE_DEFAULT_PARTITION__', uri)]))
//        }
//        def partitionKeys = partitionApi.getPartitionKeys('embedded-hive-metastore', 'smoke_db', 'part_hyphen', filter, null, null, offset, limit)
//
//        expect:
//        partitionKeys.size() == result
//        cleanup:
//        if (cursor == 'end') {
//            def partitionKeysToDrop = partitionApi.getPartitionKeys('embedded-hive-metastore', 'smoke_db', 'part_hyphen', null, null, null, null, null)
//            partitionApi.deletePartitions('embedded-hive-metastore', 'smoke_db', 'part_hyphen', partitionKeysToDrop)
//        }
//        where:
//        cursor  | filter                                    | offset | limit | result
//        'start' | "one-one=='xyz'"                          | null   | null  | 11
//        ''      | "one-one is null"                         | null   | null  | 10
//        ''      | "total is null"                           | 0      | 10    | 1
//        ''      | "one-one is null and total=10"            | 0      | 10    | 1
//        ''      | "one-one is null or total=1"              | 0      | 10    | 10
//        'end'   | "one-one is null or one-one=='xyz'"       | null   | null  | 21
//    }

    @Unroll
    def "Load test save partitions for #catalogName/#databaseName/#tableName with partition names(#count) starting with #partitionName"() {
        when:
        def request = new PartitionsSaveRequestDto()
        def uri = isLocalEnv ? 'file:/tmp/abc' : null
        createTable(catalogName, databaseName, tableName)
        def partitions = PigDataDtoProvider.getPartitions(catalogName, databaseName, tableName, partitionName, uri, count)
        request.setPartitions(partitions)
        partitionApi.savePartitions(catalogName, databaseName, tableName, request)
        def savedPartitions = partitionApi.getPartitions(catalogName, databaseName, tableName, null, null, null, null, null, true)
        if (alter > 0) {
            for (int i = 0; i < alter; i++) {
                partitions.get(i).getSerde().setUri(partitions.get(i).getSerde().getUri() + i)
            }
            request.setAlterIfExists(true)
            partitionApi.savePartitions(catalogName, databaseName, tableName, request)
        }
        def partitionNames = savedPartitions.collect { it.name.partitionName }
        then:
        savedPartitions != null && savedPartitions.size() >= count
        cleanup:
        partitionApi.deletePartitions(catalogName, databaseName, tableName, partitionNames)
        where:
        catalogName                     | databaseName | tableName | partitionName | count | alter
//        'embedded-hive-metastore'       | 'smoke_db5'  | 'part'    | 'one=xyz'     | 10    | 0
//        'embedded-hive-metastore'       | 'smoke_db5'  | 'part'    | 'one=xyz'     | 10    | 10
//        'embedded-hive-metastore'       | 'smoke_db5'  | 'part'    | 'one=xyz'     | 10    | 5
//        'embedded-fast-hive-metastore'  | 'fsmoke_db5' | 'part'    | 'one=xyz'     | 10    | 0
//        'embedded-fast-hive-metastore'  | 'fsmoke_db5' | 'part'    | 'one=xyz'     | 10    | 10
//        'embedded-fast-hive-metastore'  | 'fsmoke_db5' | 'part'    | 'one=xyz'     | 10    | 5
        'hive-metastore'                | 'hsmoke_db5' | 'part'    | 'one=xyz'     | 10    | 0
        'hive-metastore'                | 'hsmoke_db5' | 'part'    | 'one=xyz'     | 10    | 10
        'hive-metastore'                | 'hsmoke_db5' | 'part'    | 'one=xyz'     | 10    | 5
//        'embedded-hive-metastore'       | 'smoke_db5'  | 'part'    | 'one=xyz'     | 15    | 0
//        'embedded-hive-metastore'       | 'smoke_db5'  | 'part'    | 'one=xyz'     | 15    | 15
//        'embedded-hive-metastore'       | 'smoke_db5'  | 'part'    | 'one=xyz'     | 15    | 5
//        'embedded-fast-hive-metastore'  | 'fsmoke_db5' | 'part'    | 'one=xyz'     | 15    | 0
//        'embedded-fast-hive-metastore'  | 'fsmoke_db5' | 'part'    | 'one=xyz'     | 15    | 15
//        'embedded-fast-hive-metastore'  | 'fsmoke_db5' | 'part'    | 'one=xyz'     | 15    | 5
        'hive-metastore'                | 'hsmoke_db5' | 'part'    | 'one=xyz'     | 15    | 0
        'hive-metastore'                | 'hsmoke_db5' | 'part'    | 'one=xyz'     | 15    | 15
        'hive-metastore'                | 'hsmoke_db5' | 'part'    | 'one=xyz'     | 15    | 5
    }

    @Unroll
    def "Test Get partitions threshold"() {
        given:
        def catalogName = 'hive-metastore'
        def databaseName = 'fsmoke_db5'
        def tableName = 'part'
        def request = new PartitionsSaveRequestDto()
        def uri = isLocalEnv ? 'file:/tmp/abc' : null
        createTable(catalogName, databaseName, tableName)
        def partitions = PigDataDtoProvider.getPartitions(catalogName, databaseName, tableName, 'one=xyz', uri, 110)
        request.setPartitions(partitions)
        partitionApi.savePartitions(catalogName, databaseName, tableName, request)
        when:
        def savedPartitions = partitionApi.getPartitions(catalogName, databaseName, tableName, null, null, null, null, 10, true)
        then:
        noExceptionThrown()
        savedPartitions != null && savedPartitions.size() == 10
        when:
        savedPartitions = partitionApi.getPartitions(catalogName, databaseName, tableName, null, null, null, null, 100, true)
        then:
        noExceptionThrown()
        savedPartitions != null && savedPartitions.size() == 100
        when:
        partitionApi.getPartitions(catalogName, databaseName, tableName, null, null, null, null, 101, true)
        then:
        thrown(Exception)
        when:
        partitionApi.getPartitionsForRequest(catalogName, databaseName, tableName, null, null, null, null, false, new GetPartitionsRequestDto(filter: "(one='20091024') OR (one='20091025') OR (one='20091026') OR (one='20091027') OR (one='20091020') OR (one='20091021') OR (one='20091022') OR (one='20091023') OR (one='20140519') OR (one='20120908') OR (one='20140517') OR (one='20120909') OR (one='20140518') OR (one='20120906') OR (one='20120907') OR (one='20120904') OR (one='20120905') OR (one='20120902') OR (one='20140511') OR (one='20160120') OR (one='20120903') OR (one='20140512') OR (one='20160121') OR (one='20120901') OR (one='20140510') OR (one='20140515') OR (one='20140516') OR (one='20140513') OR (one='20140514') OR (one='20160128') OR (one='20160129') OR (one='20160126') OR (one='20160127') OR (one='20091028') OR (one='20160124') OR (one='20091029') OR (one='20160125') OR (one='20160122') OR (one='20160123') OR (one='20091013') OR (one='20091014') OR (one='20091015') OR (one='20091016') OR (one='20091010') OR (one='20091011') OR (one='20160119') OR (one='20091012') OR (one='20140528') OR (one='20140529') OR (one='20140522') OR (one='20140523') OR (one='20160110') OR (one='20140520') OR (one='20140521') OR (one='20140526') OR (one='20140527') OR (one='20140524') OR (one='20140525') OR (one='20160117') OR (one='20160118') OR (one='20160115') OR (one='20160116') OR (one='20091017') OR (one='20160113') OR (one='20091018') OR (one='20160114') OR (one='20091019') OR (one='20160111') OR (one='20160112') OR (one='20140531') OR (one='20140530') OR (one='20091031') OR (one='20091030') OR (one='20160131') OR (one='20160130') OR (one='20181021') OR (one='20181020') OR (one='20181025') OR (one='20181024') OR (one='20181023') OR (one='20181022') OR (one='20181029') OR (one='20181028') OR (one='20181027') OR (one='20181026') OR (one='20181031') OR (one='20181030') OR (one='20120930') OR (one='20181009') OR (one='20181008') OR (one='20160108') OR (one='20160109') OR (one='20120928') OR (one='20120929') OR (one='20120926') OR (one='20120927') OR (one='20120924') OR (one='20120925') OR (one='20120922') OR (one='20120923') OR (one='20120920') OR (one='20120921') OR (one='20160106') OR (one='20181003') OR (one='20160107') OR (one='20181002') OR (one='20160104') OR (one='20181001') OR (one='20160105') OR (one='20160102') OR (one='20181007') OR (one='20160103') OR (one='20181006') OR (one='20181005') OR (one='20160101') OR (one='20181004') OR (one='20181019') OR (one='20140508') OR (one='20140509') OR (one='20120919') OR (one='20140506') OR (one='20140507') OR (one='20120917') OR (one='20120918') OR (one='20120915') OR (one='20120916') OR (one='20120913') OR (one='20120914') OR (one='20140501') OR (one='20120911') OR (one='20120912') OR (one='20140504') OR (one='20181010') OR (one='20120910') OR (one='20140505') OR (one='20140502') OR (one='20140503') OR (one='20181014') OR (one='20181013') OR (one='20181012') OR (one='20181011') OR (one='20181018') OR (one='20181017') OR (one='20181016') OR (one='20181015') OR (one='20130316') OR (one='20110707') OR (one='20130317') OR (one='20110708') OR (one='20130318') OR (one='20110709') OR (one='20130319') OR (one='20130312') OR (one='20130313') OR (one='20130314') OR (one='20130315') OR (one='20130310') OR (one='20130311') OR (one='20110701') OR (one='20110702') OR (one='20110703') OR (one='20110704') OR (one='20110705') OR (one='20110706') OR (one='20130327') OR (one='20130328') OR (one='20130329') OR (one='20130323') OR (one='20130324') OR (one='20130325') OR (one='20130326') OR (one='20130320') OR (one='20130321') OR (one='20130322') OR (one='20130330') OR (one='20080309') OR (one='20130331') OR (one='20080307') OR (one='20080308') OR (one='20080305') OR (one='20080306') OR (one='20080303') OR (one='20080304') OR (one='20080301') OR (one='20080302') OR (one='20080318') OR (one='20080319') OR (one='20080316') OR (one='20080317') OR (one='20080314') OR (one='20190830') OR (one='20080315') OR (one='20080312') OR (one='20080313') OR (one='20190831') OR (one='20080310') OR (one='20080311') OR (one='20151213') OR (one='20151212') OR (one='20151215') OR (one='20151214') OR (one='20151217') OR (one='20151216') OR (one='20151219') OR (one='20151218') OR (one='20080329') OR (one='20080327') OR (one='20080328') OR (one='20080325') OR (one='20151211') OR (one='20080326') OR (one='20151210') OR (one='20080323') OR (one='20190821') OR (one='20080324') OR (one='20190820') OR (one='20080321') OR (one='20190823') OR (one='20080322') OR (one='20190822') OR (one='20190825') OR (one='20080320') OR (one='20190824') OR (one='20190827') OR (one='20190826') OR (one='20190829') OR (one='20190828') OR (one='20151202') OR (one='20151201') OR (one='20151204') OR (one='20151203') OR (one='20151206') OR (one='20151205') OR (one='20151208') OR (one='20151207') OR (one='20190810') OR (one='20190812') OR (one='20190811') OR (one='20080330') OR (one='20190814') OR (one='20080331') OR (one='20190813') OR (one='20110730') OR (one='20190816') OR (one='20110731') OR (one='20190815') OR (one='20190818') OR (one='20151209') OR (one='20190817') OR (one='20190819') OR (one='20110729') OR (one='20091002') OR (one='20091003') OR (one='20091004') OR (one='20091005') OR (one='20091001') OR (one='20151231') OR (one='20151230') OR (one='20190801') OR (one='20190803') OR (one='20190802') OR (one='20190805') OR (one='20110720') OR (one='20190804') OR (one='20110721') OR (one='20190807') OR (one='20110722') OR (one='20190806') OR (one='20110723') OR (one='20190809') OR (one='20110724') OR (one='20190808') OR (one='20110725') OR (one='20091006') OR (one='20110726') OR (one='20091007') OR (one='20110727') OR (one='20091008') OR (one='20110728') OR (one='20091009') OR (one='20130305') OR (one='20110718') OR (one='20151224') OR (one='20130306') OR (one='20110719') OR (one='20151223') OR (one='20130307') OR (one='20151226') OR (one='20130308') OR (one='20151225') OR (one='20130301') OR (one='20151228') OR (one='20130302') OR (one='20151227') OR (one='20130303') OR (one='20130304') OR (one='20151229') OR (one='20151220') OR (one='20151222') OR (one='20151221') OR (one='20110710') OR (one='20110711') OR (one='20110712') OR (one='20110713') OR (one='20130309') OR (one='20110714') OR (one='20110715') OR (one='20110716') OR (one='20110717') OR (one='20100501') OR (one='20100504') OR (one='20100505') OR (one='20100502') OR (one='20100503') OR (one='20100508') OR (one='20100509') OR (one='20100506') OR (one='20100507') OR (one='20120108') OR (one='20120109') OR (one='20120106') OR (one='20120107') OR (one='20120104') OR (one='20120105') OR (one='20120102') OR (one='20120103') OR (one='20120101') OR (one='20070901') OR (one='20090510') OR (one='20070902') OR (one='20070903') OR (one='20070904') OR (one='20070905') OR (one='20070906') OR (one='20070907') OR (one='20070908') OR (one='20070909') OR (one='20090519') OR (one='20090515') OR (one='20090516') OR (one='20090517') OR (one='20090518') OR (one='20090511') OR (one='20090512') OR (one='20090513') OR (one='20090514') OR (one='20180630') OR (one='20070910') OR (one='20070911') OR (one='20070912') OR (one='20070913') OR (one='20070914') OR (one='20070915') OR (one='20070916') OR (one='20070917') OR (one='20070918') OR (one='20070919') OR (one='20090508') OR (one='20090509') OR (one='20090504') OR (one='20090505') OR (one='20090506') OR (one='20090507') OR (one='20090501') OR (one='20090502') OR (one='20090503') OR (one='20070920') OR (one='20180615') OR (one='20070921') OR (one='20090530') OR (one='20180614') OR (one='20070922') OR (one='20090531') OR (one='20180613') OR (one='20070923') OR (one='20180612') OR (one='20070924') OR (one='20180619') OR (one='20070925') OR (one='20180618') OR (one='20070926') OR (one='20180617') OR (one='20070927') OR (one='20180616') OR (one='20070928') OR (one='20070929') OR (one='20141007') OR (one='20141006') OR (one='20141005') OR (one='20141004') OR (one='20141009') OR (one='20141008') OR (one='20141003') OR (one='20180611') OR (one='20141002') OR (one='20180610') OR (one='20141001') OR (one='20180626') OR (one='20100530') OR (one='20180625') OR (one='20090520') OR (one='20180624') OR (one='20090521') OR (one='20180623') OR (one='20180629') OR (one='20100531') OR (one='20180628') OR (one='20180627') OR (one='20141018') OR (one='20141017') OR (one='20141016') OR (one='20141015') OR (one='20141019') OR (one='20141010') OR (one='20090526') OR (one='20090527') OR (one='20090528') OR (one='20090529') OR (one='20120131') OR (one='20141014') OR (one='20090522') OR (one='20180622') OR (one='20141013') OR (one='20090523') OR (one='20180621') OR (one='20141012') OR (one='20090524') OR (one='20180620') OR (one='20120130') OR (one='20141011') OR (one='20070930') OR (one='20090525') OR (one='20100522') OR (one='20100523') OR (one='20100520') OR (one='20100521') OR (one='20100526') OR (one='20100527') OR (one='20100524') OR (one='20100525') OR (one='20100528') OR (one='20100529') OR (one='20141029') OR (one='20141028') OR (one='20141027') OR (one='20141026') OR (one='20120128') OR (one='20120129') OR (one='20120126') OR (one='20120127') OR (one='20120124') OR (one='20141021') OR (one='20120125') OR (one='20141020') OR (one='20120122') OR (one='20120123') OR (one='20120120') OR (one='20141025') OR (one='20120121') OR (one='20141024') OR (one='20141023') OR (one='20141022') OR (one='20180604') OR (one='20180603') OR (one='20180602') OR (one='20180601') OR (one='20100511') OR (one='20180608') OR (one='20100512') OR (one='20180607') OR (one='20180606') OR (one='20100510') OR (one='20180605') OR (one='20100515') OR (one='20100516') OR (one='20100513') OR (one='20100514') OR (one='20180609') OR (one='20100519') OR (one='20100517') OR (one='20100518') OR (one='20120119') OR (one='20120117') OR (one='20120118') OR (one='20120115') OR (one='20120116') OR (one='20120113') OR (one='20120114') OR (one='20141031') OR (one='20120111') OR (one='20141030') OR (one='20120112') OR (one='20120110') OR (one='20181109') OR (one='20181108') OR (one='20181107') OR (one='20111230') OR (one='20111231') OR (one='20181102') OR (one='20181101') OR (one='20181106') OR (one='20181105') OR (one='20181104') OR (one='20181103') OR (one='20181119') OR (one='20150830') OR (one='20181118') OR (one='20150831') OR (one='20111220') OR (one='20111221') OR (one='20111222') OR (one='20111223') OR (one='20111224') OR (one='20111225') OR (one='20111226') OR (one='20111227') OR (one='20181113') OR (one='20111228') OR (one='20181112') OR (one='20111229') OR (one='20181111') OR (one='20181110') OR (one='20181117') OR (one='20181116') OR (one='20181115') OR (one='20181114') OR (one='20170430') OR (one='20111210') OR (one='20111211') OR (one='20111212') OR (one='20111213') OR (one='20111214') OR (one='20111215') OR (one='20111216') OR (one='20111217') OR (one='20111218') OR (one='20111219') OR (one='20111201') OR (one='20111202') " +
            "OR (one='20111203') OR (one='20111204') OR (one='20111205') OR (one='20111206') OR (one='20111207') OR (one='20111208') OR (one='20111209') OR (one='20150801') OR (one='20170412') OR (one='20170411') OR (one='20170414') OR (one='20170413') OR (one='20170410') OR (one='20170419') OR (one='20170416') OR (one='20170415') OR (one='20170418') OR (one='20170417') OR (one='20150802') OR (one='20150803') OR (one='20150804') OR (one='20150805') OR (one='20150806') OR (one='20150807') OR (one='20150808') OR (one='20150809') OR (one='20170423') OR (one='20170422') OR (one='20170425') OR (one='20170424') OR (one='20170421') OR (one='20170420') OR (one='20170427') OR (one='20170426') OR (one='20170429') OR (one='20170428') OR (one='20150820') OR (one='20150821') OR (one='20150822') OR (one='20150823') OR (one='20150824') OR (one='20150825') OR (one='20150826') OR (one='20150827') OR (one='20150828') OR (one='20150829') OR (one='20150810') OR (one='20150811') OR (one='20150812') OR (one='20170401') OR (one='20170403') OR (one='20170402') OR (one='20170409') OR (one='20170408') OR (one='20170405') OR (one='20170404') OR (one='20170407') OR (one='20170406') OR (one='20150813') OR (one='20150814') OR (one='20150815') OR (one='20150816') OR (one='20150817') OR (one='20150818') OR (one='20150819') OR (one='20140630') OR (one='20190902') OR (one='20190901') OR (one='20190904') OR (one='20190903') OR (one='20190906') OR (one='20190905') OR (one='20190908') OR (one='20190907') OR (one='20190909') OR (one='20101024') OR (one='20101025') OR (one='20101022') OR (one='20101023') OR (one='20101028') OR (one='20101029') OR (one='20101026') OR (one='20101027') OR (one='20101031') OR (one='20101030') OR (one='20101013') OR (one='20101014') OR (one='20101011') OR (one='20101012') OR (one='20101017') OR (one='20101018') OR (one='20101015') OR (one='20101016') OR (one='20101019') OR (one='20101020') OR (one='20101021') OR (one='20101002') OR (one='20101003') OR (one='20101001') OR (one='20101006') OR (one='20101007') OR (one='20101004') OR (one='20101005') OR (one='20101008') OR (one='20101009') OR (one='20101010') OR (one='20160209') OR (one='20160207') OR (one='20160208') OR (one='20160205') OR (one='20160206') OR (one='20160203') OR (one='20160204') OR (one='20160201') OR (one='20160202') OR (one='20140607') OR (one='20140608') OR (one='20140605') OR (one='20140606') OR (one='20140609') OR (one='20140603') OR (one='20140604') OR (one='20140601') OR (one='20140602') OR (one='20181129') OR (one='20160229') OR (one='20140618') OR (one='20140619') OR (one='20140616') OR (one='20140617') OR (one='20140610') OR (one='20140611') OR (one='20160220') OR (one='20140614') OR (one='20181120') OR (one='20140615') OR (one='20140612') OR (one='20140613') OR (one='20160227') OR (one='20181124') OR (one='20160228') OR (one='20181123') OR (one='20160225') OR (one='20181122') OR (one='20160226') OR (one='20181121') OR (one='20160223') OR (one='20181128') OR (one='20160224') OR (one='20181127') OR (one='20160221') OR (one='20181126') OR (one='20160222') OR (one='20181125') OR (one='20160218') OR (one='20160219') OR (one='20140629') OR (one='20140627') OR (one='20140628') OR (one='20140621') OR (one='20140622') OR (one='20140620') OR (one='20140625') OR (one='20140626') OR (one='20181130') OR (one='20140623') OR (one='20140624') OR (one='20160216') OR (one='20160217') OR (one='20160214') OR (one='20160215') OR (one='20160212') OR (one='20160213') OR (one='20160210') OR (one='20160211') OR (one='20110828') OR (one='20110829') OR (one='20130430') OR (one='20110820') OR (one='20110821') OR (one='20110822') OR (one='20110823') OR (one='20110824') OR (one='20110825') OR (one='20110826') OR (one='20110827') OR (one='20110817') OR (one='20180703') OR (one='20110818') OR (one='20180702') OR (one='20110819') OR (one='20180701') OR (one='20180707') OR (one='20180706') OR (one='20180705') OR (one='20180704') OR (one='20180709') OR (one='20180708') OR (one='20110810') OR (one='20110811') OR (one='20110812') OR (one='20110813') OR (one='20110814') OR (one='20110815') OR (one='20110816') OR (one='20110806') OR (one='20110807') OR (one='20110808') OR (one='20110809') OR (one='20141106') OR (one='20141105') OR (one='20141104') OR (one='20141103') OR (one='20141109') OR (one='20141108') OR (one='20141107') OR (one='20110801') OR (one='20110802') OR (one='20141102') OR (one='20110803') OR (one='20141101') OR (one='20110804') OR (one='20110805') OR (one='20141117') OR (one='20141116') OR (one='20141115') OR (one='20141114') OR (one='20141119') OR (one='20141118') OR (one='20141113') OR (one='20141112') OR (one='20141111') OR (one='20141110') OR (one='20080208') OR (one='20080209') OR (one='20080206') OR (one='20080207') OR (one='20080204') OR (one='20080205') OR (one='20080202') OR (one='20080203') OR (one='20080201') OR (one='20130404') OR (one='20130405') OR (one='20130406') OR (one='20130407') OR (one='20130401') OR (one='20130402') OR (one='20130403') OR (one='20080219') OR (one='20080217') OR (one='20080218') OR (one='20080215') OR (one='20080216') OR (one='20080213') OR (one='20080214') OR (one='20190930') OR (one='20080211') OR (one='20080212') OR (one='20080210') OR (one='20130408') OR (one='20130409') OR (one='20130415') OR (one='20130416') OR (one='20130417') OR (one='20130418') OR (one='20130411') OR (one='20130412') OR (one='20130413') OR (one='20130414') OR (one='20130410') OR (one='20080228') OR (one='20080229') OR (one='20080226') OR (one='20080227') OR (one='20080224') OR (one='20190920') OR (one='20080225') OR (one='20080222') OR (one='20190922') OR (one='20080223') OR (one='20190921') OR (one='20080220') OR (one='20190924') OR (one='20080221') OR (one='20190923') OR (one='20190926') OR (one='20190925') OR (one='20190928') OR (one='20190927') OR (one='20190929') OR (one='20130419') OR (one='20130426') OR (one='20130427') OR (one='20130428') OR (one='20130429') OR (one='20130422') OR (one='20130423') OR (one='20130424') OR (one='20130425') OR (one='20130420') OR (one='20130421') OR (one='20190911') OR (one='20190910') OR (one='20190913') OR (one='20190912') OR (one='20190915') OR (one='20110830') OR (one='20190914') OR (one='20110831') OR (one='20190917') OR (one='20190916') OR (one='20190919') OR (one='20190918') OR (one='20100621') OR (one='20100622') OR (one='20100620') OR (one='20100625') OR (one='20100626') OR (one='20100623') OR (one='20100624') OR (one='20100629') OR (one='20190102') OR (one='20190101') OR (one='20100627') OR (one='20190104') OR (one='20100628') OR (one='20190103') OR (one='20190106') OR (one='20190105') OR (one='20120229') OR (one='20190108') OR (one='20190107') OR (one='20120227') OR (one='20120228') OR (one='20190109') OR (one='20120225') OR (one='20120226') OR (one='20120223') OR (one='20120224') OR (one='20120221') OR (one='20120222') OR (one='20120220') OR (one='20100610') OR (one='20100611') OR (one='20100614') OR (one='20100615') OR (one='20100612') OR (one='20170502') OR (one='20100613') OR (one='20170501') OR (one='20100618') OR (one='20100619') OR (one='20100616') OR (one='20100617') OR (one='20170508') OR (one='20170507') OR (one='20120218') OR (one='20120219') OR (one='20170509') OR (one='20120216') OR (one='20170504') OR (one='20120217') OR (one='20170503') OR (one='20120214') OR (one='20170506') OR (one='20120215') OR (one='20170505') OR (one='20120212') OR (one='20120213') OR (one='20120210') OR (one='20120211') OR (one='20100603') OR (one='20100604') OR (one='20100601') OR (one='20100602') OR (one='20100607') OR (one='20100608') OR (one='20100605') OR (one='20100606') OR (one='20120209') OR (one='20150909') OR (one='20120207') OR (one='20100609') OR (one='20120208') OR (one='20120205') OR (one='20120206') OR (one='20120203') OR (one='20120204') OR (one='20120201') OR (one='20150901') OR (one='20120202') OR (one='20150902') OR (one='20150903') OR (one='20150904') OR (one='20150905') OR (one='20150906') OR (one='20150907') OR (one='20150908') OR (one='20070801') OR (one='20090410') OR (one='20070802') OR (one='20090411') OR (one='20070803') OR (one='20070804') OR (one='20070805') OR (one='20070806') OR (one='20070807') OR (one='20070808') OR (one='20070809') OR (one='20141128') OR (one='20141127') OR (one='20141126') OR (one='20141125') OR (one='20141129') OR (one='20141120') OR (one='20090416') OR (one='20090417') OR (one='20090418') OR (one='20090419') OR (one='20141124') OR (one='20090412') OR (one='20141123') OR (one='20090413') OR (one='20180731') OR (one='20141122') OR (one='20090414') OR (one='20180730') OR (one='20141121') OR (one='20090415') OR (one='20070810') OR (one='20070811') OR (one='20070812') OR (one='20070813') OR (one='20070814') OR (one='20070815') OR (one='20070816') OR (one='20070817') OR (one='20070818') OR (one='20070819') OR (one='20090409') OR (one='20090405') OR (one='20141130') OR (one='20090406') OR (one='20090407') OR (one='20090408') OR (one='20090401') OR (one='20090402') OR (one='20090403') OR (one='20090404') OR (one='20070821') OR (one='20090430') OR (one='20180714') OR (one='20070822') OR (one='20180713') OR (one='20070823') OR (one='20180712') OR (one='20070824') OR (one='20180711') OR (one='20070825') OR (one='20180718') OR (one='20070826') OR (one='20180717') OR (one='20070827') OR (one='20180716') OR (one='20070828') OR (one='20180715') OR (one='20070829') OR (one='20180719') OR (one='20180710') OR (one='20070820') OR (one='20180725') OR (one='20090420') OR (one='20180724') OR (one='20090421') OR (one='20180723') OR (one='20090422') OR (one='20180722') OR (one='20180729') OR (one='20180728') OR (one='20100630') OR (one='20180727') OR (one='20180726') OR (one='20090427') OR (one='20090428') OR (one='20090429') OR (one='20090423') OR (one='20180721') OR (one='20090424') OR (one='20180720') OR (one='20070830') OR (one='20090425') OR (one='20070831') OR (one='20090426') OR (one='20181229') OR (one='20181228') OR (one='20181223') OR (one='20181222') OR (one='20181221') OR (one='20181220') OR (one='20181227') OR (one='20181226') OR (one='20181225') OR (one='20181224') OR (one='20181230') OR (one='20181231') OR (one='20181209') OR (one='20181208') OR (one='20181207') OR (one='20181206') OR (one='20160308') OR (one='20160309') OR (one='20160306') OR (one='20160307') OR (one='20160304') OR (one='20181201') OR (one='20160305') OR (one='20160302') OR (one='20160303') OR (one='20181205') OR (one='20160301') OR (one='20181204') OR (one='20181203') OR (one='20181202') OR (one='20181219') OR (one='20181218') OR (one='20181217') OR (one='20140706') OR (one='20140707') OR (one='20140704') OR (one='20140705') OR (one='20140708') OR (one='20140709') OR (one='20140702') OR (one='20140703') OR (one='20140701') OR (one='20181212') OR (one='20181211') OR (one='20181210') OR (one='20181216') OR (one='20181215') OR (one='20181214') OR (one='20181213') OR (one='20101112') OR (one='20101113') OR (one='20101110') OR (one='20101111') OR (one='20101116') " +
            "OR (one='20111203') OR (one='20111204') OR (one='20111205') OR (one='20111206') OR (one='20111207') OR (one='20111208') OR (one='20111209') OR (one='20150801') OR (one='20170412') OR (one='20170411') OR (one='20170414') OR (one='20170413') OR (one='20170410') OR (one='20170419') OR (one='20170416') OR (one='20170415') OR (one='20170418') OR (one='20170417') OR (one='20150802') OR (one='20150803') OR (one='20150804') OR (one='20150805') OR (one='20150806') OR (one='20150807') OR (one='20150808') OR (one='20150809') OR (one='20170423') OR (one='20170422') OR (one='20170425') OR (one='20170424') OR (one='20170421') OR (one='20170420') OR (one='20170427') OR (one='20170426') OR (one='20170429') OR (one='20170428') OR (one='20150820') OR (one='20150821') OR (one='20150822') OR (one='20150823') OR (one='20150824') OR (one='20150825') OR (one='20150826') OR (one='20150827') OR (one='20150828') OR (one='20150829') OR (one='20150810') OR (one='20150811') OR (one='20150812') OR (one='20170401') OR (one='20170403') OR (one='20170402') OR (one='20170409') OR (one='20170408') OR (one='20170405') OR (one='20170404') OR (one='20170407') OR (one='20170406') OR (one='20150813') OR (one='20150814') OR (one='20150815') OR (one='20150816') OR (one='20150817') OR (one='20150818') OR (one='20150819') OR (one='20140630') OR (one='20190902') OR (one='20190901') OR (one='20190904') OR (one='20190903') OR (one='20190906') OR (one='20190905') OR (one='20190908') OR (one='20190907') OR (one='20190909') OR (one='20101024') OR (one='20101025') OR (one='20101022') OR (one='20101023') OR (one='20101028') OR (one='20101029') OR (one='20101026') OR (one='20101027') OR (one='20101031') OR (one='20101030') OR (one='20101013') OR (one='20101014') OR (one='20101011') OR (one='20101012') OR (one='20101017') OR (one='20101018') OR (one='20101015') OR (one='20101016') OR (one='20101019') OR (one='20101020') OR (one='20101021') OR (one='20101002') OR (one='20101003') OR (one='20101001') OR (one='20101006') OR (one='20101007') OR (one='20101004') OR (one='20101005') OR (one='20101008') OR (one='20101009') OR (one='20101010') OR (one='20160209') OR (one='20160207') OR (one='20160208') OR (one='20160205') OR (one='20160206') OR (one='20160203') OR (one='20160204') OR (one='20160201') OR (one='20160202') OR (one='20140607') OR (one='20140608') OR (one='20140605') OR (one='20140606') OR (one='20140609') OR (one='20140603') OR (one='20140604') OR (one='20140601') OR (one='20140602') OR (one='20181129') OR (one='20160229') OR (one='20140618') OR (one='20140619') OR (one='20140616') OR (one='20140617') OR (one='20140610') OR (one='20140611') OR (one='20160220') OR (one='20140614') OR (one='20181120') OR (one='20140615') OR (one='20140612') OR (one='20140613') OR (one='20160227') OR (one='20181124') OR (one='20160228') OR (one='20181123') OR (one='20160225') OR (one='20181122') OR (one='20160226') OR (one='20181121') OR (one='20160223') OR (one='20181128') OR (one='20160224') OR (one='20181127') OR (one='20160221') OR (one='20181126') OR (one='20160222') OR (one='20181125') OR (one='20160218') OR (one='20160219') OR (one='20140629') OR (one='20140627') OR (one='20140628') OR (one='20140621') OR (one='20140622') OR (one='20140620') OR (one='20140625') OR (one='20140626') OR (one='20181130') OR (one='20140623') OR (one='20140624') OR (one='20160216') OR (one='20160217') OR (one='20160214') OR (one='20160215') OR (one='20160212') OR (one='20160213') OR (one='20160210') OR (one='20160211') OR (one='20110828') OR (one='20110829') OR (one='20130430') OR (one='20110820') OR (one='20110821') OR (one='20110822') OR (one='20110823') OR (one='20110824') OR (one='20110825') OR (one='20110826') OR (one='20110827') OR (one='20110817') OR (one='20180703') OR (one='20110818') OR (one='20180702') OR (one='20110819') OR (one='20180701') OR (one='20180707') OR (one='20180706') OR (one='20180705') OR (one='20180704') OR (one='20180709') OR (one='20180708') OR (one='20110810') OR (one='20110811') OR (one='20110812') OR (one='20110813') OR (one='20110814') OR (one='20110815') OR (one='20110816') OR (one='20110806') OR (one='20110807') OR (one='20110808') OR (one='20110809') OR (one='20141106') OR (one='20141105') OR (one='20141104') OR (one='20141103') OR (one='20141109') OR (one='20141108') OR (one='20141107') OR (one='20110801') OR (one='20110802') OR (one='20141102') OR (one='20110803') OR (one='20141101') OR (one='20110804') OR (one='20110805') OR (one='20141117') OR (one='20141116') OR (one='20141115') OR (one='20141114') OR (one='20141119') OR (one='20141118') OR (one='20141113') OR (one='20141112') OR (one='20141111') OR (one='20141110') OR (one='20080208') OR (one='20080209') OR (one='20080206') OR (one='20080207') OR (one='20080204') OR (one='20080205') OR (one='20080202') OR (one='20080203') OR (one='20080201') OR (one='20130404') OR (one='20130405') OR (one='20130406') OR (one='20130407') OR (one='20130401') OR (one='20130402') OR (one='20130403') OR (one='20080219') OR (one='20080217') OR (one='20080218') OR (one='20080215') OR (one='20080216') OR (one='20080213') OR (one='20080214') OR (one='20190930') OR (one='20080211') OR (one='20080212') OR (one='20080210') OR (one='20130408') OR (one='20130409') OR (one='20130415') OR (one='20130416') OR (one='20130417') OR (one='20130418') OR (one='20130411') OR (one='20130412') OR (one='20130413') OR (one='20130414') OR (one='20130410') OR (one='20080228') OR (one='20080229') OR (one='20080226') OR (one='20080227') OR (one='20080224') OR (one='20190920') OR (one='20080225') OR (one='20080222') OR (one='20190922') OR (one='20080223') OR (one='20190921') OR (one='20080220') OR (one='20190924') OR (one='20080221') OR (one='20190923') OR (one='20190926') OR (one='20190925') OR (one='20190928') OR (one='20190927') OR (one='20190929') OR (one='20130419') OR (one='20130426') OR (one='20130427') OR (one='20130428') OR (one='20130429') OR (one='20130422') OR (one='20130423') OR (one='20130424') OR (one='20130425') OR (one='20130420') OR (one='20130421') OR (one='20190911') OR (one='20190910') OR (one='20190913') OR (one='20190912') OR (one='20190915') OR (one='20110830') OR (one='20190914') OR (one='20110831') OR (one='20190917') OR (one='20190916') OR (one='20190919') OR (one='20190918') OR (one='20100621') OR (one='20100622') OR (one='20100620') OR (one='20100625') OR (one='20100626') OR (one='20100623') OR (one='20100624') OR (one='20100629') OR (one='20190102') OR (one='20190101') OR (one='20100627') OR (one='20190104') OR (one='20100628') OR (one='20190103') OR (one='20190106') OR (one='20190105') OR (one='20120229') OR (one='20190108') OR (one='20190107') OR (one='20120227') OR (one='20120228') OR (one='20190109') OR (one='20120225') OR (one='20120226') OR (one='20120223') OR (one='20120224') OR (one='20120221') OR (one='20120222') OR (one='20120220') OR (one='20100610') OR (one='20100611') OR (one='20100614') OR (one='20100615') OR (one='20100612') OR (one='20170502') OR (one='20100613') OR (one='20170501') OR (one='20100618') OR (one='20100619') OR (one='20100616') OR (one='20100617') OR (one='20170508') OR (one='20170507') OR (one='20120218') OR (one='20120219') OR (one='20170509') OR (one='20120216') OR (one='20170504') OR (one='20120217') OR (one='20170503') OR (one='20120214') OR (one='20170506') OR (one='20120215') OR (one='20170505') OR (one='20120212') OR (one='20120213') OR (one='20120210') OR (one='20120211') OR (one='20100603') OR (one='20100604') OR (one='20100601') OR (one='20100602') OR (one='20100607') OR (one='20100608') OR (one='20100605') OR (one='20100606') OR (one='20120209') OR (one='20150909') OR (one='20120207') OR (one='20100609') OR (one='20120208') OR (one='20120205') OR (one='20120206') OR (one='20120203') OR (one='20120204') OR (one='20120201') OR (one='20150901') OR (one='20120202') OR (one='20150902') OR (one='20150903') OR (one='20150904') OR (one='20150905') OR (one='20150906') OR (one='20150907') OR (one='20150908') OR (one='20070801') OR (one='20090410') OR (one='20070802') OR (one='20090411') OR (one='20070803') OR (one='20070804') OR (one='20070805') OR (one='20070806') OR (one='20070807') OR (one='20070808') OR (one='20070809') OR (one='20141128') OR (one='20141127') OR (one='20141126') OR (one='20141125') OR (one='20141129') OR (one='20141120') OR (one='20090416') OR (one='20090417') OR (one='20090418') OR (one='20090419') OR (one='20141124') OR (one='20090412') OR (one='20141123') OR (one='20090413') OR (one='20180731') OR (one='20141122') OR (one='20090414') OR (one='20180730') OR (one='20141121') OR (one='20090415') OR (one='20070810') OR (one='20070811') OR (one='20070812') OR (one='20070813') OR (one='20070814') OR (one='20070815') OR (one='20070816') OR (one='20070817') OR (one='20070818') OR (one='20070819') OR (one='20090409') OR (one='20090405') OR (one='20141130') OR (one='20090406') OR (one='20090407') OR (one='20090408') OR (one='20090401') OR (one='20090402') OR (one='20090403') OR (one='20090404') OR (one='20070821') OR (one='20090430') OR (one='20180714') OR (one='20070822') OR (one='20180713') OR (one='20070823') OR (one='20180712') OR (one='20070824') OR (one='20180711') OR (one='20070825') OR (one='20180718') OR (one='20070826') OR (one='20180717') OR (one='20070827') OR (one='20180716') OR (one='20070828') OR (one='20180715') OR (one='20070829') OR (one='20180719') OR (one='20180710') OR (one='20070820') OR (one='20180725') OR (one='20090420') OR (one='20180724') OR (one='20090421') OR (one='20180723') OR (one='20090422') OR (one='20180722') OR (one='20180729') OR (one='20180728') OR (one='20100630') OR (one='20180727') OR (one='20180726') OR (one='20090427') OR (one='20090428') OR (one='20090429') OR (one='20090423') OR (one='20180721') OR (one='20090424') OR (one='20180720') OR (one='20070830') OR (one='20090425') OR (one='20070831') OR (one='20090426') OR (one='20181229') OR (one='20181228') OR (one='20181223') OR (one='20181222') OR (one='20181221') OR (one='20181220') OR (one='20181227') OR (one='20181226') OR (one='20181225') OR (one='20181224') OR (one='20181230') OR (one='20181231') OR (one='20181209') OR (one='20181208') OR (one='20181207') OR (one='20181206') OR (one='20160308') OR (one='20160309') OR (one='20160306') OR (one='20160307') OR (one='20160304') OR (one='20181201') OR (one='20160305') OR (one='20160302') OR (one='20160303') OR (one='20181205') OR (one='20160301') OR (one='20181204') OR (one='20181203') OR (one='20181202') OR (one='20181219') OR (one='20181218') OR (one='20181217') OR (one='20140706') OR (one='20140707') OR (one='20140704') OR (one='20140705') OR (one='20140708') OR (one='20140709') OR (one='20140702') OR (one='20140703') OR (one='20140701') OR (one='20181212') OR (one='20181211') OR (one='20181210') OR (one='20181216') OR (one='20181215') OR (one='20181214') OR (one='20181213') OR (one='20101112') OR (one='20101113') OR (one='20101110') OR (one='20101111') OR (one='20101116') " +
            "OR (one='20111203') OR (one='20111204') OR (one='20111205') OR (one='20111206') OR (one='20111207') OR (one='20111208') OR (one='20111209') OR (one='20150801') OR (one='20170412') OR (one='20170411') OR (one='20170414') OR (one='20170413') OR (one='20170410') OR (one='20170419') OR (one='20170416') OR (one='20170415') OR (one='20170418') OR (one='20170417') OR (one='20150802') OR (one='20150803') OR (one='20150804') OR (one='20150805') OR (one='20150806') OR (one='20150807') OR (one='20150808') OR (one='20150809') OR (one='20170423') OR (one='20170422') OR (one='20170425') OR (one='20170424') OR (one='20170421') OR (one='20170420') OR (one='20170427') OR (one='20170426') OR (one='20170429') OR (one='20170428') OR (one='20150820') OR (one='20150821') OR (one='20150822') OR (one='20150823') OR (one='20150824') OR (one='20150825') OR (one='20150826') OR (one='20150827') OR (one='20150828') OR (one='20150829') OR (one='20150810') OR (one='20150811') OR (one='20150812') OR (one='20170401') OR (one='20170403') OR (one='20170402') OR (one='20170409') OR (one='20170408') OR (one='20170405') OR (one='20170404') OR (one='20170407') OR (one='20170406') OR (one='20150813') OR (one='20150814') OR (one='20150815') OR (one='20150816') OR (one='20150817') OR (one='20150818') OR (one='20150819') OR (one='20140630') OR (one='20190902') OR (one='20190901') OR (one='20190904') OR (one='20190903') OR (one='20190906') OR (one='20190905') OR (one='20190908') OR (one='20190907') OR (one='20190909') OR (one='20101024') OR (one='20101025') OR (one='20101022') OR (one='20101023') OR (one='20101028') OR (one='20101029') OR (one='20101026') OR (one='20101027') OR (one='20101031') OR (one='20101030') OR (one='20101013') OR (one='20101014') OR (one='20101011') OR (one='20101012') OR (one='20101017') OR (one='20101018') OR (one='20101015') OR (one='20101016') OR (one='20101019') OR (one='20101020') OR (one='20101021') OR (one='20101002') OR (one='20101003') OR (one='20101001') OR (one='20101006') OR (one='20101007') OR (one='20101004') OR (one='20101005') OR (one='20101008') OR (one='20101009') OR (one='20101010') OR (one='20160209') OR (one='20160207') OR (one='20160208') OR (one='20160205') OR (one='20160206') OR (one='20160203') OR (one='20160204') OR (one='20160201') OR (one='20160202') OR (one='20140607') OR (one='20140608') OR (one='20140605') OR (one='20140606') OR (one='20140609') OR (one='20140603') OR (one='20140604') OR (one='20140601') OR (one='20140602') OR (one='20181129') OR (one='20160229') OR (one='20140618') OR (one='20140619') OR (one='20140616') OR (one='20140617') OR (one='20140610') OR (one='20140611') OR (one='20160220') OR (one='20140614') OR (one='20181120') OR (one='20140615') OR (one='20140612') OR (one='20140613') OR (one='20160227') OR (one='20181124') OR (one='20160228') OR (one='20181123') OR (one='20160225') OR (one='20181122') OR (one='20160226') OR (one='20181121') OR (one='20160223') OR (one='20181128') OR (one='20160224') OR (one='20181127') OR (one='20160221') OR (one='20181126') OR (one='20160222') OR (one='20181125') OR (one='20160218') OR (one='20160219') OR (one='20140629') OR (one='20140627') OR (one='20140628') OR (one='20140621') OR (one='20140622') OR (one='20140620') OR (one='20140625') OR (one='20140626') OR (one='20181130') OR (one='20140623') OR (one='20140624') OR (one='20160216') OR (one='20160217') OR (one='20160214') OR (one='20160215') OR (one='20160212') OR (one='20160213') OR (one='20160210') OR (one='20160211') OR (one='20110828') OR (one='20110829') OR (one='20130430') OR (one='20110820') OR (one='20110821') OR (one='20110822') OR (one='20110823') OR (one='20110824') OR (one='20110825') OR (one='20110826') OR (one='20110827') OR (one='20110817') OR (one='20180703') OR (one='20110818') OR (one='20180702') OR (one='20110819') OR (one='20180701') OR (one='20180707') OR (one='20180706') OR (one='20180705') OR (one='20180704') OR (one='20180709') OR (one='20180708') OR (one='20110810') OR (one='20110811') OR (one='20110812') OR (one='20110813') OR (one='20110814') OR (one='20110815') OR (one='20110816') OR (one='20110806') OR (one='20110807') OR (one='20110808') OR (one='20110809') OR (one='20141106') OR (one='20141105') OR (one='20141104') OR (one='20141103') OR (one='20141109') OR (one='20141108') OR (one='20141107') OR (one='20110801') OR (one='20110802') OR (one='20141102') OR (one='20110803') OR (one='20141101') OR (one='20110804') OR (one='20110805') OR (one='20141117') OR (one='20141116') OR (one='20141115') OR (one='20141114') OR (one='20141119') OR (one='20141118') OR (one='20141113') OR (one='20141112') OR (one='20141111') OR (one='20141110') OR (one='20080208') OR (one='20080209') OR (one='20080206') OR (one='20080207') OR (one='20080204') OR (one='20080205') OR (one='20080202') OR (one='20080203') OR (one='20080201') OR (one='20130404') OR (one='20130405') OR (one='20130406') OR (one='20130407') OR (one='20130401') OR (one='20130402') OR (one='20130403') OR (one='20080219') OR (one='20080217') OR (one='20080218') OR (one='20080215') OR (one='20080216') OR (one='20080213') OR (one='20080214') OR (one='20190930') OR (one='20080211') OR (one='20080212') OR (one='20080210') OR (one='20130408') OR (one='20130409') OR (one='20130415') OR (one='20130416') OR (one='20130417') OR (one='20130418') OR (one='20130411') OR (one='20130412') OR (one='20130413') OR (one='20130414') OR (one='20130410') OR (one='20080228') OR (one='20080229') OR (one='20080226') OR (one='20080227') OR (one='20080224') OR (one='20190920') OR (one='20080225') OR (one='20080222') OR (one='20190922') OR (one='20080223') OR (one='20190921') OR (one='20080220') OR (one='20190924') OR (one='20080221') OR (one='20190923') OR (one='20190926') OR (one='20190925') OR (one='20190928') OR (one='20190927') OR (one='20190929') OR (one='20130419') OR (one='20130426') OR (one='20130427') OR (one='20130428') OR (one='20130429') OR (one='20130422') OR (one='20130423') OR (one='20130424') OR (one='20130425') OR (one='20130420') OR (one='20130421') OR (one='20190911') OR (one='20190910') OR (one='20190913') OR (one='20190912') OR (one='20190915') OR (one='20110830') OR (one='20190914') OR (one='20110831') OR (one='20190917') OR (one='20190916') OR (one='20190919') OR (one='20190918') OR (one='20100621') OR (one='20100622') OR (one='20100620') OR (one='20100625') OR (one='20100626') OR (one='20100623') OR (one='20100624') OR (one='20100629') OR (one='20190102') OR (one='20190101') OR (one='20100627') OR (one='20190104') OR (one='20100628') OR (one='20190103') OR (one='20190106') OR (one='20190105') OR (one='20120229') OR (one='20190108') OR (one='20190107') OR (one='20120227') OR (one='20120228') OR (one='20190109') OR (one='20120225') OR (one='20120226') OR (one='20120223') OR (one='20120224') OR (one='20120221') OR (one='20120222') OR (one='20120220') OR (one='20100610') OR (one='20100611') OR (one='20100614') OR (one='20100615') OR (one='20100612') OR (one='20170502') OR (one='20100613') OR (one='20170501') OR (one='20100618') OR (one='20100619') OR (one='20100616') OR (one='20100617') OR (one='20170508') OR (one='20170507') OR (one='20120218') OR (one='20120219') OR (one='20170509') OR (one='20120216') OR (one='20170504') OR (one='20120217') OR (one='20170503') OR (one='20120214') OR (one='20170506') OR (one='20120215') OR (one='20170505') OR (one='20120212') OR (one='20120213') OR (one='20120210') OR (one='20120211') OR (one='20100603') OR (one='20100604') OR (one='20100601') OR (one='20100602') OR (one='20100607') OR (one='20100608') OR (one='20100605') OR (one='20100606') OR (one='20120209') OR (one='20150909') OR (one='20120207') OR (one='20100609') OR (one='20120208') OR (one='20120205') OR (one='20120206') OR (one='20120203') OR (one='20120204') OR (one='20120201') OR (one='20150901') OR (one='20120202') OR (one='20150902') OR (one='20150903') OR (one='20150904') OR (one='20150905') OR (one='20150906') OR (one='20150907') OR (one='20150908') OR (one='20070801') OR (one='20090410') OR (one='20070802') OR (one='20090411') OR (one='20070803') OR (one='20070804') OR (one='20070805') OR (one='20070806') OR (one='20070807') OR (one='20070808') OR (one='20070809') OR (one='20141128') OR (one='20141127') OR (one='20141126') OR (one='20141125') OR (one='20141129') OR (one='20141120') OR (one='20090416') OR (one='20090417') OR (one='20090418') OR (one='20090419') OR (one='20141124') OR (one='20090412') OR (one='20141123') OR (one='20090413') OR (one='20180731') OR (one='20141122') OR (one='20090414') OR (one='20180730') OR (one='20141121') OR (one='20090415') OR (one='20070810') OR (one='20070811') OR (one='20070812') OR (one='20070813') OR (one='20070814') OR (one='20070815') OR (one='20070816') OR (one='20070817') OR (one='20070818') OR (one='20070819') OR (one='20090409') OR (one='20090405') OR (one='20141130') OR (one='20090406') OR (one='20090407') OR (one='20090408') OR (one='20090401') OR (one='20090402') OR (one='20090403') OR (one='20090404') OR (one='20070821') OR (one='20090430') OR (one='20180714') OR (one='20070822') OR (one='20180713') OR (one='20070823') OR (one='20180712') OR (one='20070824') OR (one='20180711') OR (one='20070825') OR (one='20180718') OR (one='20070826') OR (one='20180717') OR (one='20070827') OR (one='20180716') OR (one='20070828') OR (one='20180715') OR (one='20070829') OR (one='20180719') OR (one='20180710') OR (one='20070820') OR (one='20180725') OR (one='20090420') OR (one='20180724') OR (one='20090421') OR (one='20180723') OR (one='20090422') OR (one='20180722') OR (one='20180729') OR (one='20180728') OR (one='20100630') OR (one='20180727') OR (one='20180726') OR (one='20090427') OR (one='20090428') OR (one='20090429') OR (one='20090423') OR (one='20180721') OR (one='20090424') OR (one='20180720') OR (one='20070830') OR (one='20090425') OR (one='20070831') OR (one='20090426') OR (one='20181229') OR (one='20181228') OR (one='20181223') OR (one='20181222') OR (one='20181221') OR (one='20181220') OR (one='20181227') OR (one='20181226') OR (one='20181225') OR (one='20181224') OR (one='20181230') OR (one='20181231') OR (one='20181209') OR (one='20181208') OR (one='20181207') OR (one='20181206') OR (one='20160308') OR (one='20160309') OR (one='20160306') OR (one='20160307') OR (one='20160304') OR (one='20181201') OR (one='20160305') OR (one='20160302') OR (one='20160303') OR (one='20181205') OR (one='20160301') OR (one='20181204') OR (one='20181203') OR (one='20181202') OR (one='20181219') OR (one='20181218') OR (one='20181217') OR (one='20140706') OR (one='20140707') OR (one='20140704') OR (one='20140705') OR (one='20140708') OR (one='20140709') OR (one='20140702') OR (one='20140703') OR (one='20140701') OR (one='20181212') OR (one='20181211') OR (one='20181210') OR (one='20181216') OR (one='20181215') OR (one='20181214') OR (one='20181213') OR (one='20101112') OR (one='20101113') OR (one='20101110') OR (one='20101111') OR (one='20101116') " +
            "OR (one='20111203') OR (one='20111204') OR (one='20111205') OR (one='20111206') OR (one='20111207') OR (one='20111208') OR (one='20111209') OR (one='20150801') OR (one='20170412') OR (one='20170411') OR (one='20170414') OR (one='20170413') OR (one='20170410') OR (one='20170419') OR (one='20170416') OR (one='20170415') OR (one='20170418') OR (one='20170417') OR (one='20150802') OR (one='20150803') OR (one='20150804') OR (one='20150805') OR (one='20150806') OR (one='20150807') OR (one='20150808') OR (one='20150809') OR (one='20170423') OR (one='20170422') OR (one='20170425') OR (one='20170424') OR (one='20170421') OR (one='20170420') OR (one='20170427') OR (one='20170426') OR (one='20170429') OR (one='20170428') OR (one='20150820') OR (one='20150821') OR (one='20150822') OR (one='20150823') OR (one='20150824') OR (one='20150825') OR (one='20150826') OR (one='20150827') OR (one='20150828') OR (one='20150829') OR (one='20150810') OR (one='20150811') OR (one='20150812') OR (one='20170401') OR (one='20170403') OR (one='20170402') OR (one='20170409') OR (one='20170408') OR (one='20170405') OR (one='20170404') OR (one='20170407') OR (one='20170406') OR (one='20150813') OR (one='20150814') OR (one='20150815') OR (one='20150816') OR (one='20150817') OR (one='20150818') OR (one='20150819') OR (one='20140630') OR (one='20190902') OR (one='20190901') OR (one='20190904') OR (one='20190903') OR (one='20190906') OR (one='20190905') OR (one='20190908') OR (one='20190907') OR (one='20190909') OR (one='20101024') OR (one='20101025') OR (one='20101022') OR (one='20101023') OR (one='20101028') OR (one='20101029') OR (one='20101026') OR (one='20101027') OR (one='20101031') OR (one='20101030') OR (one='20101013') OR (one='20101014') OR (one='20101011') OR (one='20101012') OR (one='20101017') OR (one='20101018') OR (one='20101015') OR (one='20101016') OR (one='20101019') OR (one='20101020') OR (one='20101021') OR (one='20101002') OR (one='20101003') OR (one='20101001') OR (one='20101006') OR (one='20101007') OR (one='20101004') OR (one='20101005') OR (one='20101008') OR (one='20101009') OR (one='20101010') OR (one='20160209') OR (one='20160207') OR (one='20160208') OR (one='20160205') OR (one='20160206') OR (one='20160203') OR (one='20160204') OR (one='20160201') OR (one='20160202') OR (one='20140607') OR (one='20140608') OR (one='20140605') OR (one='20140606') OR (one='20140609') OR (one='20140603') OR (one='20140604') OR (one='20140601') OR (one='20140602') OR (one='20181129') OR (one='20160229') OR (one='20140618') OR (one='20140619') OR (one='20140616') OR (one='20140617') OR (one='20140610') OR (one='20140611') OR (one='20160220') OR (one='20140614') OR (one='20181120') OR (one='20140615') OR (one='20140612') OR (one='20140613') OR (one='20160227') OR (one='20181124') OR (one='20160228') OR (one='20181123') OR (one='20160225') OR (one='20181122') OR (one='20160226') OR (one='20181121') OR (one='20160223') OR (one='20181128') OR (one='20160224') OR (one='20181127') OR (one='20160221') OR (one='20181126') OR (one='20160222') OR (one='20181125') OR (one='20160218') OR (one='20160219') OR (one='20140629') OR (one='20140627') OR (one='20140628') OR (one='20140621') OR (one='20140622') OR (one='20140620') OR (one='20140625') OR (one='20140626') OR (one='20181130') OR (one='20140623') OR (one='20140624') OR (one='20160216') OR (one='20160217') OR (one='20160214') OR (one='20160215') OR (one='20160212') OR (one='20160213') OR (one='20160210') OR (one='20160211') OR (one='20110828') OR (one='20110829') OR (one='20130430') OR (one='20110820') OR (one='20110821') OR (one='20110822') OR (one='20110823') OR (one='20110824') OR (one='20110825') OR (one='20110826') OR (one='20110827') OR (one='20110817') OR (one='20180703') OR (one='20110818') OR (one='20180702') OR (one='20110819') OR (one='20180701') OR (one='20180707') OR (one='20180706') OR (one='20180705') OR (one='20180704') OR (one='20180709') OR (one='20180708') OR (one='20110810') OR (one='20110811') OR (one='20110812') OR (one='20110813') OR (one='20110814') OR (one='20110815') OR (one='20110816') OR (one='20110806') OR (one='20110807') OR (one='20110808') OR (one='20110809') OR (one='20141106') OR (one='20141105') OR (one='20141104') OR (one='20141103') OR (one='20141109') OR (one='20141108') OR (one='20141107') OR (one='20110801') OR (one='20110802') OR (one='20141102') OR (one='20110803') OR (one='20141101') OR (one='20110804') OR (one='20110805') OR (one='20141117') OR (one='20141116') OR (one='20141115') OR (one='20141114') OR (one='20141119') OR (one='20141118') OR (one='20141113') OR (one='20141112') OR (one='20141111') OR (one='20141110') OR (one='20080208') OR (one='20080209') OR (one='20080206') OR (one='20080207') OR (one='20080204') OR (one='20080205') OR (one='20080202') OR (one='20080203') OR (one='20080201') OR (one='20130404') OR (one='20130405') OR (one='20130406') OR (one='20130407') OR (one='20130401') OR (one='20130402') OR (one='20130403') OR (one='20080219') OR (one='20080217') OR (one='20080218') OR (one='20080215') OR (one='20080216') OR (one='20080213') OR (one='20080214') OR (one='20190930') OR (one='20080211') OR (one='20080212') OR (one='20080210') OR (one='20130408') OR (one='20130409') OR (one='20130415') OR (one='20130416') OR (one='20130417') OR (one='20130418') OR (one='20130411') OR (one='20130412') OR (one='20130413') OR (one='20130414') OR (one='20130410') OR (one='20080228') OR (one='20080229') OR (one='20080226') OR (one='20080227') OR (one='20080224') OR (one='20190920') OR (one='20080225') OR (one='20080222') OR (one='20190922') OR (one='20080223') OR (one='20190921') OR (one='20080220') OR (one='20190924') OR (one='20080221') OR (one='20190923') OR (one='20190926') OR (one='20190925') OR (one='20190928') OR (one='20190927') OR (one='20190929') OR (one='20130419') OR (one='20130426') OR (one='20130427') OR (one='20130428') OR (one='20130429') OR (one='20130422') OR (one='20130423') OR (one='20130424') OR (one='20130425') OR (one='20130420') OR (one='20130421') OR (one='20190911') OR (one='20190910') OR (one='20190913') OR (one='20190912') OR (one='20190915') OR (one='20110830') OR (one='20190914') OR (one='20110831') OR (one='20190917') OR (one='20190916') OR (one='20190919') OR (one='20190918') OR (one='20100621') OR (one='20100622') OR (one='20100620') OR (one='20100625') OR (one='20100626') OR (one='20100623') OR (one='20100624') OR (one='20100629') OR (one='20190102') OR (one='20190101') OR (one='20100627') OR (one='20190104') OR (one='20100628') OR (one='20190103') OR (one='20190106') OR (one='20190105') OR (one='20120229') OR (one='20190108') OR (one='20190107') OR (one='20120227') OR (one='20120228') OR (one='20190109') OR (one='20120225') OR (one='20120226') OR (one='20120223') OR (one='20120224') OR (one='20120221') OR (one='20120222') OR (one='20120220') OR (one='20100610') OR (one='20100611') OR (one='20100614') OR (one='20100615') OR (one='20100612') OR (one='20170502') OR (one='20100613') OR (one='20170501') OR (one='20100618') OR (one='20100619') OR (one='20100616') OR (one='20100617') OR (one='20170508') OR (one='20170507') OR (one='20120218') OR (one='20120219') OR (one='20170509') OR (one='20120216') OR (one='20170504') OR (one='20120217') OR (one='20170503') OR (one='20120214') OR (one='20170506') OR (one='20120215') OR (one='20170505') OR (one='20120212') OR (one='20120213') OR (one='20120210') OR (one='20120211') OR (one='20100603') OR (one='20100604') OR (one='20100601') OR (one='20100602') OR (one='20100607') OR (one='20100608') OR (one='20100605') OR (one='20100606') OR (one='20120209') OR (one='20150909') OR (one='20120207') OR (one='20100609') OR (one='20120208') OR (one='20120205') OR (one='20120206') OR (one='20120203') OR (one='20120204') OR (one='20120201') OR (one='20150901') OR (one='20120202') OR (one='20150902') OR (one='20150903') OR (one='20150904') OR (one='20150905') OR (one='20150906') OR (one='20150907') OR (one='20150908') OR (one='20070801') OR (one='20090410') OR (one='20070802') OR (one='20090411') OR (one='20070803') OR (one='20070804') OR (one='20070805') OR (one='20070806') OR (one='20070807') OR (one='20070808') OR (one='20070809') OR (one='20141128') OR (one='20141127') OR (one='20141126') OR (one='20141125') OR (one='20141129') OR (one='20141120') OR (one='20090416') OR (one='20090417') OR (one='20090418') OR (one='20090419') OR (one='20141124') OR (one='20090412') OR (one='20141123') OR (one='20090413') OR (one='20180731') OR (one='20141122') OR (one='20090414') OR (one='20180730') OR (one='20141121') OR (one='20090415') OR (one='20070810') OR (one='20070811') OR (one='20070812') OR (one='20070813') OR (one='20070814') OR (one='20070815') OR (one='20070816') OR (one='20070817') OR (one='20070818') OR (one='20070819') OR (one='20090409') OR (one='20090405') OR (one='20141130') OR (one='20090406') OR (one='20090407') OR (one='20090408') OR (one='20090401') OR (one='20090402') OR (one='20090403') OR (one='20090404') OR (one='20070821') OR (one='20090430') OR (one='20180714') OR (one='20070822') OR (one='20180713') OR (one='20070823') OR (one='20180712') OR (one='20070824') OR (one='20180711') OR (one='20070825') OR (one='20180718') OR (one='20070826') OR (one='20180717') OR (one='20070827') OR (one='20180716') OR (one='20070828') OR (one='20180715') OR (one='20070829') OR (one='20180719') OR (one='20180710') OR (one='20070820') OR (one='20180725') OR (one='20090420') OR (one='20180724') OR (one='20090421') OR (one='20180723') OR (one='20090422') OR (one='20180722') OR (one='20180729') OR (one='20180728') OR (one='20100630') OR (one='20180727') OR (one='20180726') OR (one='20090427') OR (one='20090428') OR (one='20090429') OR (one='20090423') OR (one='20180721') OR (one='20090424') OR (one='20180720') OR (one='20070830') OR (one='20090425') OR (one='20070831') OR (one='20090426') OR (one='20181229') OR (one='20181228') OR (one='20181223') OR (one='20181222') OR (one='20181221') OR (one='20181220') OR (one='20181227') OR (one='20181226') OR (one='20181225') OR (one='20181224') OR (one='20181230') OR (one='20181231') OR (one='20181209') OR (one='20181208') OR (one='20181207') OR (one='20181206') OR (one='20160308') OR (one='20160309') OR (one='20160306') OR (one='20160307') OR (one='20160304') OR (one='20181201') OR (one='20160305') OR (one='20160302') OR (one='20160303') OR (one='20181205') OR (one='20160301') OR (one='20181204') OR (one='20181203') OR (one='20181202') OR (one='20181219') OR (one='20181218') OR (one='20181217') OR (one='20140706') OR (one='20140707') OR (one='20140704') OR (one='20140705') OR (one='20140708') OR (one='20140709') OR (one='20140702') OR (one='20140703') OR (one='20140701') OR (one='20181212') OR (one='20181211') OR (one='20181210') OR (one='20181216') OR (one='20181215') OR (one='20181214') OR (one='20181213') OR (one='20101112') OR (one='20101113') OR (one='20101110') OR (one='20101111') OR (one='20101116') " +
            "OR (one='20111203') OR (one='20111204') OR (one='20111205') OR (one='20111206') OR (one='20111207') OR (one='20111208') OR (one='20111209') OR (one='20150801') OR (one='20170412') OR (one='20170411') OR (one='20170414') OR (one='20170413') OR (one='20170410') OR (one='20170419') OR (one='20170416') OR (one='20170415') OR (one='20170418') OR (one='20170417') OR (one='20150802') OR (one='20150803') OR (one='20150804') OR (one='20150805') OR (one='20150806') OR (one='20150807') OR (one='20150808') OR (one='20150809') OR (one='20170423') OR (one='20170422') OR (one='20170425') OR (one='20170424') OR (one='20170421') OR (one='20170420') OR (one='20170427') OR (one='20170426') OR (one='20170429') OR (one='20170428') OR (one='20150820') OR (one='20150821') OR (one='20150822') OR (one='20150823') OR (one='20150824') OR (one='20150825') OR (one='20150826') OR (one='20150827') OR (one='20150828') OR (one='20150829') OR (one='20150810') OR (one='20150811') OR (one='20150812') OR (one='20170401') OR (one='20170403') OR (one='20170402') OR (one='20170409') OR (one='20170408') OR (one='20170405') OR (one='20170404') OR (one='20170407') OR (one='20170406') OR (one='20150813') OR (one='20150814') OR (one='20150815') OR (one='20150816') OR (one='20150817') OR (one='20150818') OR (one='20150819') OR (one='20140630') OR (one='20190902') OR (one='20190901') OR (one='20190904') OR (one='20190903') OR (one='20190906') OR (one='20190905') OR (one='20190908') OR (one='20190907') OR (one='20190909') OR (one='20101024') OR (one='20101025') OR (one='20101022') OR (one='20101023') OR (one='20101028') OR (one='20101029') OR (one='20101026') OR (one='20101027') OR (one='20101031') OR (one='20101030') OR (one='20101013') OR (one='20101014') OR (one='20101011') OR (one='20101012') OR (one='20101017') OR (one='20101018') OR (one='20101015') OR (one='20101016') OR (one='20101019') OR (one='20101020') OR (one='20101021') OR (one='20101002') OR (one='20101003') OR (one='20101001') OR (one='20101006') OR (one='20101007') OR (one='20101004') OR (one='20101005') OR (one='20101008') OR (one='20101009') OR (one='20101010') OR (one='20160209') OR (one='20160207') OR (one='20160208') OR (one='20160205') OR (one='20160206') OR (one='20160203') OR (one='20160204') OR (one='20160201') OR (one='20160202') OR (one='20140607') OR (one='20140608') OR (one='20140605') OR (one='20140606') OR (one='20140609') OR (one='20140603') OR (one='20140604') OR (one='20140601') OR (one='20140602') OR (one='20181129') OR (one='20160229') OR (one='20140618') OR (one='20140619') OR (one='20140616') OR (one='20140617') OR (one='20140610') OR (one='20140611') OR (one='20160220') OR (one='20140614') OR (one='20181120') OR (one='20140615') OR (one='20140612') OR (one='20140613') OR (one='20160227') OR (one='20181124') OR (one='20160228') OR (one='20181123') OR (one='20160225') OR (one='20181122') OR (one='20160226') OR (one='20181121') OR (one='20160223') OR (one='20181128') OR (one='20160224') OR (one='20181127') OR (one='20160221') OR (one='20181126') OR (one='20160222') OR (one='20181125') OR (one='20160218') OR (one='20160219') OR (one='20140629') OR (one='20140627') OR (one='20140628') OR (one='20140621') OR (one='20140622') OR (one='20140620') OR (one='20140625') OR (one='20140626') OR (one='20181130') OR (one='20140623') OR (one='20140624') OR (one='20160216') OR (one='20160217') OR (one='20160214') OR (one='20160215') OR (one='20160212') OR (one='20160213') OR (one='20160210') OR (one='20160211') OR (one='20110828') OR (one='20110829') OR (one='20130430') OR (one='20110820') OR (one='20110821') OR (one='20110822') OR (one='20110823') OR (one='20110824') OR (one='20110825') OR (one='20110826') OR (one='20110827') OR (one='20110817') OR (one='20180703') OR (one='20110818') OR (one='20180702') OR (one='20110819') OR (one='20180701') OR (one='20180707') OR (one='20180706') OR (one='20180705') OR (one='20180704') OR (one='20180709') OR (one='20180708') OR (one='20110810') OR (one='20110811') OR (one='20110812') OR (one='20110813') OR (one='20110814') OR (one='20110815') OR (one='20110816') OR (one='20110806') OR (one='20110807') OR (one='20110808') OR (one='20110809') OR (one='20141106') OR (one='20141105') OR (one='20141104') OR (one='20141103') OR (one='20141109') OR (one='20141108') OR (one='20141107') OR (one='20110801') OR (one='20110802') OR (one='20141102') OR (one='20110803') OR (one='20141101') OR (one='20110804') OR (one='20110805') OR (one='20141117') OR (one='20141116') OR (one='20141115') OR (one='20141114') OR (one='20141119') OR (one='20141118') OR (one='20141113') OR (one='20141112') OR (one='20141111') OR (one='20141110') OR (one='20080208') OR (one='20080209') OR (one='20080206') OR (one='20080207') OR (one='20080204') OR (one='20080205') OR (one='20080202') OR (one='20080203') OR (one='20080201') OR (one='20130404') OR (one='20130405') OR (one='20130406') OR (one='20130407') OR (one='20130401') OR (one='20130402') OR (one='20130403') OR (one='20080219') OR (one='20080217') OR (one='20080218') OR (one='20080215') OR (one='20080216') OR (one='20080213') OR (one='20080214') OR (one='20190930') OR (one='20080211') OR (one='20080212') OR (one='20080210') OR (one='20130408') OR (one='20130409') OR (one='20130415') OR (one='20130416') OR (one='20130417') OR (one='20130418') OR (one='20130411') OR (one='20130412') OR (one='20130413') OR (one='20130414') OR (one='20130410') OR (one='20080228') OR (one='20080229') OR (one='20080226') OR (one='20080227') OR (one='20080224') OR (one='20190920') OR (one='20080225') OR (one='20080222') OR (one='20190922') OR (one='20080223') OR (one='20190921') OR (one='20080220') OR (one='20190924') OR (one='20080221') OR (one='20190923') OR (one='20190926') OR (one='20190925') OR (one='20190928') OR (one='20190927') OR (one='20190929') OR (one='20130419') OR (one='20130426') OR (one='20130427') OR (one='20130428') OR (one='20130429') OR (one='20130422') OR (one='20130423') OR (one='20130424') OR (one='20130425') OR (one='20130420') OR (one='20130421') OR (one='20190911') OR (one='20190910') OR (one='20190913') OR (one='20190912') OR (one='20190915') OR (one='20110830') OR (one='20190914') OR (one='20110831') OR (one='20190917') OR (one='20190916') OR (one='20190919') OR (one='20190918') OR (one='20100621') OR (one='20100622') OR (one='20100620') OR (one='20100625') OR (one='20100626') OR (one='20100623') OR (one='20100624') OR (one='20100629') OR (one='20190102') OR (one='20190101') OR (one='20100627') OR (one='20190104') OR (one='20100628') OR (one='20190103') OR (one='20190106') OR (one='20190105') OR (one='20120229') OR (one='20190108') OR (one='20190107') OR (one='20120227') OR (one='20120228') OR (one='20190109') OR (one='20120225') OR (one='20120226') OR (one='20120223') OR (one='20120224') OR (one='20120221') OR (one='20120222') OR (one='20120220') OR (one='20100610') OR (one='20100611') OR (one='20100614') OR (one='20100615') OR (one='20100612') OR (one='20170502') OR (one='20100613') OR (one='20170501') OR (one='20100618') OR (one='20100619') OR (one='20100616') OR (one='20100617') OR (one='20170508') OR (one='20170507') OR (one='20120218') OR (one='20120219') OR (one='20170509') OR (one='20120216') OR (one='20170504') OR (one='20120217') OR (one='20170503') OR (one='20120214') OR (one='20170506') OR (one='20120215') OR (one='20170505') OR (one='20120212') OR (one='20120213') OR (one='20120210') OR (one='20120211') OR (one='20100603') OR (one='20100604') OR (one='20100601') OR (one='20100602') OR (one='20100607') OR (one='20100608') OR (one='20100605') OR (one='20100606') OR (one='20120209') OR (one='20150909') OR (one='20120207') OR (one='20100609') OR (one='20120208') OR (one='20120205') OR (one='20120206') OR (one='20120203') OR (one='20120204') OR (one='20120201') OR (one='20150901') OR (one='20120202') OR (one='20150902') OR (one='20150903') OR (one='20150904') OR (one='20150905') OR (one='20150906') OR (one='20150907') OR (one='20150908') OR (one='20070801') OR (one='20090410') OR (one='20070802') OR (one='20090411') OR (one='20070803') OR (one='20070804') OR (one='20070805') OR (one='20070806') OR (one='20070807') OR (one='20070808') OR (one='20070809') OR (one='20141128') OR (one='20141127') OR (one='20141126') OR (one='20141125') OR (one='20141129') OR (one='20141120') OR (one='20090416') OR (one='20090417') OR (one='20090418') OR (one='20090419') OR (one='20141124') OR (one='20090412') OR (one='20141123') OR (one='20090413') OR (one='20180731') OR (one='20141122') OR (one='20090414') OR (one='20180730') OR (one='20141121') OR (one='20090415') OR (one='20070810') OR (one='20070811') OR (one='20070812') OR (one='20070813') OR (one='20070814') OR (one='20070815') OR (one='20070816') OR (one='20070817') OR (one='20070818') OR (one='20070819') OR (one='20090409') OR (one='20090405') OR (one='20141130') OR (one='20090406') OR (one='20090407') OR (one='20090408') OR (one='20090401') OR (one='20090402') OR (one='20090403') OR (one='20090404') OR (one='20070821') OR (one='20090430') OR (one='20180714') OR (one='20070822') OR (one='20180713') OR (one='20070823') OR (one='20180712') OR (one='20070824') OR (one='20180711') OR (one='20070825') OR (one='20180718') OR (one='20070826') OR (one='20180717') OR (one='20070827') OR (one='20180716') OR (one='20070828') OR (one='20180715') OR (one='20070829') OR (one='20180719') OR (one='20180710') OR (one='20070820') OR (one='20180725') OR (one='20090420') OR (one='20180724') OR (one='20090421') OR (one='20180723') OR (one='20090422') OR (one='20180722') OR (one='20180729') OR (one='20180728') OR (one='20100630') OR (one='20180727') OR (one='20180726') OR (one='20090427') OR (one='20090428') OR (one='20090429') OR (one='20090423') OR (one='20180721') OR (one='20090424') OR (one='20180720') OR (one='20070830') OR (one='20090425') OR (one='20070831') OR (one='20090426') OR (one='20181229') OR (one='20181228') OR (one='20181223') OR (one='20181222') OR (one='20181221') OR (one='20181220') OR (one='20181227') OR (one='20181226') OR (one='20181225') OR (one='20181224') OR (one='20181230') OR (one='20181231') OR (one='20181209') OR (one='20181208') OR (one='20181207') OR (one='20181206') OR (one='20160308') OR (one='20160309') OR (one='20160306') OR (one='20160307') OR (one='20160304') OR (one='20181201') OR (one='20160305') OR (one='20160302') OR (one='20160303') OR (one='20181205') OR (one='20160301') OR (one='20181204') OR (one='20181203') OR (one='20181202') OR (one='20181219') OR (one='20181218') OR (one='20181217') OR (one='20140706') OR (one='20140707') OR (one='20140704') OR (one='20140705') OR (one='20140708') OR (one='20140709') OR (one='20140702') OR (one='20140703') OR (one='20140701') OR (one='20181212') OR (one='20181211') OR (one='20181210') OR (one='20181216') OR (one='20181215') OR (one='20181214') OR (one='20181213') OR (one='20101112') OR (one='20101113') OR (one='20101110') OR (one='20101111') OR (one='20101116') " +
            "OR (one='20101117') OR (one='20150920') OR (one='20101114') OR (one='20150921') OR (one='20101115') OR (one='20150922') OR (one='20101118') OR (one='20101119') OR (one='20170531') OR (one='20170530') OR (one='20150923') OR (one='20150924') OR (one='20150925') OR (one='20150926') OR (one='20150927') OR (one='20101120') OR (one='20150928') OR (one='20150929') OR (one='20101101') OR (one='20101102') OR (one='20101105') OR (one='20101106') OR (one='20101103') OR (one='20150910') OR (one='20101104') OR (one='20150911') OR (one='20101109') OR (one='20190131') OR (one='20190130') OR (one='20101107') OR (one='20101108') OR (one='20150912') OR (one='20150913') OR (one='20150914') OR (one='20150915') OR (one='20150916') OR (one='20150917') OR (one='20150918') OR (one='20150919') OR (one='20170511') OR (one='20190120') OR (one='20170510') OR (one='20170513') OR (one='20190122') OR (one='20170512') OR (one='20190121') OR (one='20190124') OR (one='20190123') OR (one='20190126') OR (one='20190125') OR (one='20170519') OR (one='20190128') OR (one='20170518') OR (one='20190127') OR (one='20190129') OR (one='20170515') OR (one='20170514') OR (one='20170517') OR (one='20170516') OR (one='20150930') OR (one='20170522') OR (one='20170521') OR (one='20170524') OR (one='20190111') OR (one='20170523') OR (one='20190110') OR (one='20190113') OR (one='20190112') OR (one='20170520') OR (one='20190115') OR (one='20190114') OR (one='20190117') OR (one='20170529') OR (one='20190116') OR (one='20190119') OR (one='20190118') OR (one='20170526') OR (one='20170525') OR (one='20170528') OR (one='20170527') OR (one='20171020') OR (one='20171022') OR (one='20171021') OR (one='20171028') OR (one='20171027') OR (one='20171029') OR (one='20080129') OR (one='20171024') OR (one='20171023') OR (one='20080127') OR (one='20171026') OR (one='20080128') OR (one='20171025') OR (one='20080125') OR (one='20080126') OR (one='20080123') OR (one='20080124') OR (one='20080121') OR (one='20080122') OR (one='20080120') OR (one='20171031') OR (one='20171030') OR (one='20080130') OR (one='20080131') OR (one='20150101') OR (one='20150102') OR (one='20150103') OR (one='20150104') OR (one='20150105') OR (one='20150106') OR (one='20150107') OR (one='20150108') OR (one='20171006') OR (one='20171005') OR (one='20171008') OR (one='20171007') OR (one='20171002') OR (one='20171001') OR (one='20171004') OR (one='20171003') OR (one='20171009') OR (one='20150109') OR (one='20101123') OR (one='20130503') OR (one='20071206') OR (one='20101124') OR (one='20130504') OR (one='20071207') OR (one='20101121') OR (one='20130505') OR (one='20071208') OR (one='20171011') OR (one='20101122') OR (one='20130506') OR (one='20071209') OR (one='20171010') OR (one='20101127') OR (one='20101128') OR (one='20101125') OR (one='20130501') OR (one='20101126') OR (one='20130502') OR (one='20171017') OR (one='20171016') OR (one='20101129') OR (one='20171019') OR (one='20171018') OR (one='20171013') OR (one='20171012') OR (one='20171015') OR (one='20171014') OR (one='20071201') OR (one='20101130') OR (one='20130507') OR (one='20071202') OR (one='20130508') OR (one='20071203') OR (one='20130509') OR (one='20071204') OR (one='20071205') OR (one='20110905') OR (one='20071217') OR (one='20110906') OR (one='20071218') OR (one='20110907') OR (one='20071219') OR (one='20110908') OR (one='20110909') OR (one='20160328') OR (one='20160329') OR (one='20140717') OR (one='20140718') OR (one='20140715') OR (one='20140716') OR (one='20140719') OR (one='20140710') OR (one='20140713') OR (one='20140714') OR (one='20140711') OR (one='20140712') OR (one='20160326') OR (one='20071210') OR (one='20160327') OR (one='20071211') OR (one='20160324') OR (one='20071212') OR (one='20160325') OR (one='20110901') OR (one='20071213') OR (one='20160322') OR (one='20110902') OR (one='20071214') OR (one='20160323') OR (one='20110903') OR (one='20071215') OR (one='20160320') OR (one='20110904') OR (one='20071216') OR (one='20160321') OR (one='20071228') OR (one='20071229') OR (one='20160319') OR (one='20160317') OR (one='20160318') OR (one='20140728') OR (one='20140729') OR (one='20140726') OR (one='20140727') OR (one='20140720') OR (one='20140721') OR (one='20140724') OR (one='20140725') OR (one='20140722') OR (one='20140723') OR (one='20071220') OR (one='20160315') OR (one='20071221') OR (one='20160316') OR (one='20071222') OR (one='20160313') OR (one='20071223') OR (one='20160314') OR (one='20071224') OR (one='20160311') OR (one='20071225') OR (one='20160312') OR (one='20071226') OR (one='20071227') OR (one='20160310') OR (one='20140731') OR (one='20140730') OR (one='20071230') OR (one='20071231') OR (one='20160330') OR (one='20160331') OR (one='20070722') OR (one='20090331') OR (one='20180813') OR (one='20070723') OR (one='20180812') OR (one='20070724') OR (one='20180811') OR (one='20070725') OR (one='20180810') OR (one='20070726') OR (one='20180817') OR (one='20070727') OR (one='20180816') OR (one='20070728') OR (one='20180815') OR (one='20070729') OR (one='20090330') OR (one='20180814') OR (one='20180819') OR (one='20180818') OR (one='20141205') OR (one='20141204') OR (one='20141203') OR (one='20141202') OR (one='20141209') OR (one='20141208') OR (one='20141207') OR (one='20141206') OR (one='20141201') OR (one='20070720') OR (one='20070721') OR (one='20090320') OR (one='20180824') OR (one='20090321') OR (one='20180823') OR (one='20090322') OR (one='20180822') OR (one='20090323') OR (one='20180821') OR (one='20180828') OR (one='20180827') OR (one='20180826') OR (one='20180825') OR (one='20180829') OR (one='20141216') OR (one='20141215') OR (one='20141214') OR (one='20141213') OR (one='20141219') OR (one='20141218') OR (one='20141217') OR (one='20110930') OR (one='20090328') OR (one='20090329') OR (one='20141212') OR (one='20090324') OR (one='20180820') OR (one='20141211') OR (one='20070730') OR (one='20090325') OR (one='20141210') OR (one='20070731') OR (one='20090326') OR (one='20090327') OR (one='20110927') OR (one='20110928') OR (one='20110929') OR (one='20141227') OR (one='20141226') OR (one='20141225') OR (one='20141224') OR (one='20141229') OR (one='20141228') OR (one='20110920') OR (one='20110921') OR (one='20110922') OR (one='20110923') OR (one='20141223') OR (one='20110924') OR (one='20141222') OR (one='20110925') OR (one='20141221') OR (one='20110926') OR (one='20141220') OR (one='20110916') OR (one='20180802') OR (one='20110917') OR (one='20180801') OR (one='20110918') OR (one='20110919') OR (one='20180806') OR (one='20180805') OR (one='20180804') OR (one='20180803') OR (one='20180809') OR (one='20180808') OR (one='20180807') OR (one='20141230') OR (one='20110910') OR (one='20110911') OR (one='20110912') OR (one='20110913') OR (one='20110914') OR (one='20110915') OR (one='20141231') OR (one='20130514') OR (one='20150123') OR (one='20130515') OR (one='20150124') OR (one='20130516') OR (one='20150125') OR (one='20130517') OR (one='20150126') OR (one='20130510') OR (one='20150127') OR (one='20130511') OR (one='20150128') OR (one='20130512') OR (one='20150129') OR (one='20130513') OR (one='20100702') OR (one='20100703') OR (one='20100701') OR (one='20100706') OR (one='20100707') OR (one='20150120') OR (one='20100704') OR (one='20150121') OR (one='20100705') OR (one='20150122') OR (one='20120308') OR (one='20120309') OR (one='20120306') OR (one='20100708') OR (one='20120307') OR (one='20100709') OR (one='20120304') OR (one='20120305') OR (one='20120302') OR (one='20120303') OR (one='20120301') OR (one='20130518') OR (one='20130519') OR (one='20130525') OR (one='20150112') OR (one='20130526') OR (one='20150113') OR (one='20130527') OR (one='20150114') OR (one='20130528') OR (one='20150115') OR (one='20130521') OR (one='20150116') OR (one='20130522') OR (one='20150117') OR (one='20130523') OR (one='20150118') OR (one='20130524') OR (one='20150119') OR (one='20130520') OR (one='20150110') OR (one='20150111') OR (one='20130529') OR (one='20130530') OR (one='20080109') OR (one='20130531') OR (one='20080107') OR (one='20080108') OR (one='20080105') OR (one='20080106') OR (one='20080103') OR (one='20080104') OR (one='20080101') OR (one='20080102') OR (one='20150130') OR (one='20080118') OR (one='20150131') OR (one='20080119') OR (one='20080116') OR (one='20080117') OR (one='20080114') OR (one='20080115') OR (one='20080112') OR (one='20080113') OR (one='20080110') OR (one='20080111') OR (one='20131009') OR (one='20131006') OR (one='20080929') OR (one='20131005') OR (one='20131008') OR (one='20080927') OR (one='20131007') OR (one='20080928') OR (one='20131002') OR (one='20080925') OR (one='20170610') OR (one='20131001') OR (one='20080926') OR (one='20131004') OR (one='20080923') OR (one='20170612') OR (one='20190221') OR (one='20131003') OR (one='20080924') OR (one='20170611') OR (one='20190220') OR (one='20080921') OR (one='20190223') OR (one='20080922') OR (one='20190222') OR (one='20190225') OR (one='20080920') OR (one='20190224') OR (one='20170618') OR (one='20190227') OR (one='20170617') OR (one='20190226') OR (one='20170619') OR (one='20190228') OR (one='20170614') OR (one='20170613') OR (one='20170616') OR (one='20170615') OR (one='20131017') OR (one='20100731') OR (one='20131016') OR (one='20131019') OR (one='20131018') OR (one='20100730') OR (one='20131013') OR (one='20170621') OR (one='20131012') OR (one='20170620') OR (one='20131015') OR (one='20170623') OR (one='20190210') OR (one='20131014') OR (one='20170622') OR (one='20190212') OR (one='20190211') OR (one='20131011') OR (one='20080930') OR (one='20190214') OR (one='20131010') OR (one='20190213') OR (one='20170629') OR (one='20190216') OR (one='20170628') OR (one='20190215') OR (one='20190218') OR (one='20190217') OR (one='20170625') OR (one='20170624') OR (one='20190219') OR (one='20170627') OR (one='20170626') OR (one='20120331') OR (one='20120330') OR (one='20131028') OR (one='20100720') OR (one='20131027') OR (one='20100721') OR (one='20131029') OR (one='20131024') OR (one='20100724') OR (one='20131023') OR (one='20100725') OR (one='20131026') OR (one='20100722') OR (one='20131025') OR (one='20100723') OR (one='20131020') OR (one='20100728') OR (one='20190201') OR (one='20100729') OR (one='20131022') OR (one='20100726') OR (one='20190203') OR (one='20131021') OR (one='20100727') OR (one='20190202') OR (one='20190205') OR (one='20190204') OR (one='20120328') OR (one='20190207') OR (one='20120329') OR (one='20190206') OR (one='20120326') OR (one='20190209') OR (one='20120327') OR (one='20190208') OR (one='20120324') OR (one='20120325') OR (one='20120322') OR (one='20120323') OR (one='20120320') OR (one='20120321') OR (one='20100710') OR (one='20100713') OR (one='20100714') OR (one='20100711') OR (one='20170601') OR (one='20100712') OR (one='20131031') OR (one='20100717') OR (one='20131030') OR (one='20100718') OR (one='20100715') OR (one='20100716') OR (one='20120319') OR (one='20170607') OR (one='20170606') OR (one='20120317') OR (one='20100719') OR (one='20170609') OR (one='20120318') OR (one='20170608') OR (one='20120315') OR (one='20170603') OR (one='20120316') OR (one='20170602') OR (one='20120313') OR (one='20170605') OR (one='20120314') OR (one='20170604') OR (one='20120311') OR (one='20120312') OR (one='20120310') OR (one='20110101') OR (one='20110102') OR (one='20110103') OR (one='20110104') OR (one='20110105') OR (one='20110106') OR (one='20110107') OR (one='20110108') OR (one='20110109') OR (one='20070701') OR (one='20090310') OR (one='20070702') OR (one='20090311') OR (one='20070703') OR (one='20090312') OR (one='20070704') OR (one='20070705') OR (one='20070706') OR (one='20070707') OR (one='20070708') OR (one='20070709') OR (one='20090317') OR (one='20090318') OR (one='20090319') OR (one='20090313') OR (one='20180831') OR (one='20090314') OR (one='20180830') OR (one='20090315') OR (one='20090316') OR (one='20070711') OR (one='20070712') OR (one='20070713') OR (one='20070714') OR (one='20090301') OR (one='20070715') OR (one='20070716') OR (one='20070717') OR (one='20070718') OR (one='20070719') OR (one='20090306') OR (one='20090307') OR (one='20090308') OR (one='20090309') OR (one='20090302') OR (one='20090303') OR (one='20090304') OR (one='20070710') OR (one='20090305') OR (one='20160409') OR (one='20160407') OR (one='20160408') OR (one='20160405') OR (one='20160406') OR (one='20071130') OR (one='20160403') OR (one='20160404') OR (one='20160401') OR (one='20160402') OR (one='20140805') OR (one='20140806') OR (one='20140803') OR (one='20140804') OR (one='20140809') OR (one='20140807') OR (one='20140808') OR (one='20110130') OR (one='20110131') OR (one='20140801') OR (one='20140802') OR (one='20160429') OR (one='20160427') OR (one='20160428') OR (one='20140816') OR (one='20140817') OR (one='20140814') OR (one='20140815') OR (one='20140818') OR (one='20140819') OR (one='20110120') OR (one='20110121') OR (one='20110122') OR (one='20110123') OR (one='20140812') OR (one='20110124') OR (one='20140813') OR (one='20110125') OR (one='20140810') OR (one='20110126') OR (one='20140811') OR (one='20110127') OR (one='20160425') OR (one='20110128') OR (one='20160426') OR (one='20110129') OR (one='20160423') OR (one='20160424') OR (one='20160421') OR (one='20160422') OR (one='20160420') OR (one='20160418') OR (one='20160419') OR (one='20160416') OR (one='20160417') OR (one='20140827') OR (one='20140828') OR (one='20140825') OR (one='20140826') OR (one='20140829') OR (one='20140820') OR (one='20110110') OR (one='20110111') OR (one='20110112') OR (one='20140823') OR (one='20110113') OR (one='20140824') OR (one='20110114') OR (one='20140821') OR (one='20110115') OR (one='20140822') OR (one='20110116') OR (one='20160414') OR (one='20110117') OR (one='20160415') OR (one='20110118') OR (one='20160412') OR (one='20110119') OR (one='20160413') OR (one='20160410') OR (one='20160411') OR (one='20101231') OR (one='20101222') OR (one='20101223') OR (one='20101220') OR (one='20101221') OR (one='20101226') OR (one='20101227') OR (one='20101224') OR (one='20101225') OR (one='20101228') OR (one='20101229') OR (one='20101230') OR (one='20101211') OR (one='20101212') OR (one='20080909') OR (one='20101210') OR (one='20101215') OR (one='20080907') OR (one='20101216') OR (one='20080908') OR (one='20101213') OR (one='20080905') OR (one='20101214') OR (one='20080906') OR (one='20101219') OR (one='20080903') OR (one='20080904') OR (one='20101217') OR (one='20080901') OR (one='20101218') OR (one='20080902') OR (one='20170630') OR (one='20101201') OR (one='20101204') OR (one='20080918') OR (one='20101205') OR (one='20080919') OR (one='20101202') OR (one='20080916') OR (one='20101203') OR (one='20080917') OR (one='20101208') OR (one='20080914') OR (one='20101209') OR (one='20080915') OR (one='20101206') OR (one='20080912') OR (one='20101207') OR (one='20080913') OR (one='20080910') OR (one='20080911') OR (one='20150201') OR (one='20150202') OR (one='20150203') OR (one='20150204') OR (one='20150205') OR (one='20150206') OR (one='20150207') OR (one='20150208') OR (one='20150209') OR (one='20130602') OR (one='20130603') OR (one='20130604') OR (one='20130605') OR (one='20130601') OR (one='20130606') OR (one='20130607') OR (one='20130608') OR (one='20130609') OR (one='20130613') OR (one='20150222') OR (one='20130614') OR (one='20150223') OR (one='20130615') OR (one='20150224') OR (one='20171121') OR (one='20130616') OR (one='20150225') OR (one='20171120') OR (one='20150226') OR (one='20130610') OR (one='20150227') OR (one='20130611') OR (one='20150228') OR (one='20130612') OR (one='20171127') OR (one='20171126') OR (one='20171129') OR (one='20171128') OR (one='20171123') OR (one='20171122') OR (one='20150220') OR (one='20171125') OR (one='20150221') OR (one='20171124') OR (one='20130617') OR (one='20130618') OR (one='20130619') OR (one='20130624') OR (one='20150211') OR (one='20171130') OR (one='20130625') OR (one='20150212') OR (one='20130626') OR (one='20150213') OR (one='20130627') OR (one='20150214') OR (one='20130620') OR (one='20150215') OR (one='20130621') OR (one='20150216') OR (one='20130622') OR (one='20150217') OR (one='20130623') OR (one='20150218') OR (one='20150210') OR (one='20150219') OR (one='20130628') OR (one='20130629') OR (one='20171105') OR (one='20171104') OR (one='20171107') OR (one='20171106') OR (one='20171101') OR (one='20171103') OR (one='20171102') OR (one='20140830') OR (one='20140831') OR (one='20171109') OR (one='20171108') OR (one='20071107') OR (one='20071108') OR (one='20071109') OR (one='20171110') OR (one='20171116') OR (one='20171115') OR (one='20171118') OR (one='20171117') OR (one='20171112') OR (one='20171111') OR (one='20171114') OR (one='20171113') OR (one='20171119') OR (one='20071101') OR (one='20071102') OR (one='20071103') OR (one='20071104') OR (one='20071105') OR (one='20160430') OR (one='20071106') OR (one='20071118') OR (one='20071119') OR (one='20071110') OR (one='20071111') OR (one='20071112') OR (one='20071113') OR (one='20071114') OR (one='20071115') OR (one='20071116') OR (one='20071117') OR (one='20071129') OR (one='20071120') OR (one='20071121') OR (one='20071122') OR (one='20071123') OR (one='20071124') OR (one='20071125') OR (one='20071126') OR (one='20071127') OR (one='20071128') OR (one='20090210') OR (one='20090211') OR (one='20090212') OR (one='20090213') OR (one='20090218') OR (one='20090219') OR (one='20090214') OR (one='20180930') OR (one='20090215') OR (one='20090216') OR (one='20090217') OR (one='20090201') OR (one='20090202') OR (one='20090207') OR (one='20090208') OR (one='20090209') OR (one='20090203') OR (one='20090204') OR (one='20090205') OR (one='20090206') OR (one='20180912') OR (one='20180911') OR (one='20180910') OR (one='20180916') OR (one='20180915') OR (one='20180914') OR (one='20180913') OR (one='20180919') OR (one='20180918') OR (one='20180917') OR (one='20090221') OR (one='20180923') OR (one='20090222') OR (one='20180922') OR (one='20090223') OR (one='20180921') OR (one='20090224') OR (one='20180920') OR (one='20180927') OR (one='20180926') OR (one='20180925') OR (one='20090220') OR (one='20180924') OR (one='20180929') OR (one='20180928') OR (one='20090225') OR (one='20090226') OR (one='20090227') OR (one='20090228') OR (one='20100820') OR (one='20100823') OR (one='20100824') OR (one='20100821') OR (one='20130630') OR (one='20100822') OR (one='20100827') OR (one='20100828') OR (one='20100825') OR (one='20100826') OR (one='20120429') OR (one='20120427') OR (one='20100829') OR (one='20120428') OR (one='20120425') OR (one='20120426') OR (one='20120423') OR (one='20120424') OR (one='20120421') OR (one='20120422') OR (one='20120420') OR (one='20180901') OR (one='20180905') OR (one='20180904') OR (one='20180903') OR (one='20180902') OR (one='20100812') OR (one='20180909') OR (one='20100813') OR (one='20180908') OR (one='20100810') OR (one='20180907') OR (one='20100811') OR (one='20180906') OR (one='20100816') OR (one='20100817') OR (one='20100814') OR (one='20100815') OR (one='20120418') OR (one='20120419') OR (one='20120416') OR (one='20100818') OR (one='20120417') OR (one='20100819') OR (one='20120414') OR (one='20120415') OR (one='20120412') OR (one='20120413') OR (one='20120410') OR (one='20120411') OR (one='20100801') OR (one='20100802') OR (one='20100805') OR (one='20100806') OR (one='20120409') OR (one='20100803') OR (one='20100804') OR (one='20120407') OR (one='20100809') OR (one='20120408') OR (one='20120405') OR (one='20100807') OR (one='20120406') OR (one='20100808') OR (one='20120403') OR (one='20120404') OR (one='20120401') OR (one='20120402') OR (one='20131127') OR (one='20080808') OR (one='20131126') OR (one='20080809') OR (one='20131129') OR (one='20080806') OR (one='20131128') OR (one='20080807') OR (one='20131123') OR (one='20080804') OR (one='20170731') OR (one='20131122') OR (one='20080805') OR (one='20170730') OR (one='20131125') OR (one='20080802') OR (one='20131124') OR (one='20080803') OR (one='20080801') OR (one='20131121') OR (one='20131120') OR (one='20080819') OR (one='20080817') OR (one='20080818') OR (one='20080815') OR (one='20080816') OR (one='20080813') OR (one='20190331') OR (one='20080814') OR (one='20190330') OR (one='20131130') OR (one='20080811') OR (one='20080812') OR (one='20080810') OR (one='20080828') OR (one='20080829') OR (one='20080826') OR (one='20080827') OR (one='20080824') OR (one='20170711') OR (one='20190320') OR (one='20080825') OR (one='20170710') OR (one='20080822') OR (one='20190322') OR (one='20080823') OR (one='20190321') OR (one='20080820') OR (one='20190324') OR (one='20080821') OR (one='20190323') OR (one='20170717') OR (one='20190326') OR (one='20170716') OR (one='20190325') OR (one='20170719') OR (one='20190328') OR (one='20170718') OR (one='20190327') OR (one='20170713') OR (one='20170712') OR (one='20190329') OR (one='20170715') OR (one='20170714') OR (one='20100830') OR (one='20100831') OR (one='20170720') OR (one='20170722') OR (one='20170721') OR (one='20190311') OR (one='20190310') OR (one='20080831') OR (one='20190313') OR (one='20190312') OR (one='20170728') OR (one='20190315') OR (one='20080830') OR (one='20170727') OR (one='20190314') OR (one='20190317') OR (one='20170729') OR (one='20190316') OR (one='20170724') OR (one='20190319') OR (one='20170723') OR (one='20190318') OR (one='20170726') OR (one='20170725') OR (one='20120430') OR (one='20190302') OR (one='20190301') OR (one='20190304') OR (one='20190303') OR (one='20110220') OR (one='20190306') OR (one='20110221') OR (one='20190305') OR (one='20110222') OR (one='20190308') OR (one='20110223') OR (one='20190307') OR (one='20110224') OR (one='20110225') OR (one='20190309') OR (one='20110226') OR (one='20110227') OR (one='20110228') OR (one='20170706') OR (one='20170705') OR (one='20170708') OR (one='20110210') OR (one='20170707') OR (one='20110211') OR (one='20170702') OR (one='20110212') OR (one='20170701') OR (one='20110213') OR (one='20170704') OR (one='20110214') OR (one='20170703') OR (one='20110215') OR (one='20110216') OR (one='20110217') OR (one='20110218') OR (one='20110219') OR (one='20170709') OR (one='20131109') OR (one='20131108') OR (one='20131105') OR (one='20131104') OR (one='20131107') OR (one='20131106') OR (one='20131101') OR (one='20131103') OR (one='20131102') OR (one='20110201') OR (one='20110202') OR (one='20110203') OR (one='20110204') OR (one='20110205') OR (one='20110206') OR (one='20110207') OR (one='20110208') OR (one='20110209') OR (one='20131119') OR (one='20131116') OR (one='20131115') OR (one='20131118') OR (one='20131117') OR (one='20131112') OR (one='20131111') OR (one='20131114') OR (one='20131113') OR (one='20131110') OR (one='20071019') OR (one='20160528') OR (one='20160529') OR (one='20160526') OR (one='20160527') OR (one='20140915') OR (one='20140916') OR (one='20140913') OR (one='20140914') OR (one='20140919') OR (one='20140917') OR (one='20140918') OR (one='20140911') OR (one='20180130') OR (one='20140912') OR (one='20140910') OR (one='20071010') OR (one='20071011') OR (one='20160524') OR (one='20071012') OR (one='20160525') OR (one='20071013') OR (one='20160522') OR (one='20071014') OR (one='20160523') OR (one='20180131') OR (one='20071015') OR (one='20160520') OR (one='20071016') OR (one='20160521') OR (one='20071017') OR (one='20071018') OR (one='20160519') OR (one='20160517') OR (one='20160518') OR (one='20160515') OR (one='20160516') OR (one='20140926') OR (one='20140927') OR (one='20140924') OR (one='20140925') OR (one='20140928') OR (one='20140929') OR (one='20140922') OR (one='20140923') OR (one='20140920') OR (one='20071020') OR (one='20140921') OR (one='20071021') OR (one='20071022') OR (one='20160513') OR (one='20071023') OR (one='20160514') OR (one='20071024') OR (one='20160511') OR (one='20071025') OR (one='20160512') OR (one='20071026') OR (one='20071027') OR (one='20160510') OR (one='20071028') OR (one='20071029') OR (one='20180119') OR (one='20180118') OR (one='20180117') OR (one='20140930') OR (one='20071030') OR (one='20071031') OR (one='20180112') OR (one='20180111') OR (one='20180110') OR (one='20180116') OR (one='20180115') OR (one='20180114') OR (one='20180113') OR (one='20180129') OR (one='20180128') OR (one='20180123') OR (one='20180122') OR (one='20180121') OR (one='20180120') OR (one='20160531') OR (one='20180127') OR (one='20180126') OR (one='20180125') OR (one='20160530') OR (one='20180124') OR (one='20180109') OR (one='20180108') OR (one='20180107') OR (one='20180106') OR (one='20180101') OR (one='20180105') OR (one='20180104') OR (one='20180103') OR (one='20180102') OR (one='20160508') OR (one='20160509') OR (one='20160506') OR (one='20160507') OR (one='20160504') OR (one='20160505') OR (one='20160502') OR (one='20160503') OR (one='20160501') OR (one='20140904') OR (one='20140905') OR (one='20140902') OR (one='20140903') OR (one='20140908') OR (one='20140909') OR (one='20140906') OR (one='20140907') OR (one='20140901') OR (one='20130712') OR (one='20150321') OR (one='20130713') OR (one='20150322') OR (one='20130714') OR (one='20150323') OR (one='20130715') OR (one='20150324') OR (one='20150325') OR (one='20150326') OR (one='20130710') OR (one='20150327') OR (one='20130711') OR (one='20150328') OR (one='20081218') OR (one='20081219') OR (one='20081216') OR (one='20150320') OR (one='20081217') OR (one='20081214') OR (one='20081215') OR (one='20081212') OR (one='20081213') OR (one='20081210') OR (one='20081211') OR (one='20150329') OR (one='20130716') OR (one='20130717') OR (one='20130718') OR (one='20130719') OR (one='20130723') OR (one='20150310') OR (one='20130724') OR (one='20150311') OR (one='20130725') OR (one='20150312') OR (one='20130726') OR (one='20150313') OR (one='20150314') OR (one='20130720') OR (one='20150315') OR (one='20130721') OR (one='20150316') OR (one='20130722') OR (one='20150317') OR (one='20081229') OR (one='20081227') OR (one='20081228') OR (one='20081225') OR (one='20081226') OR (one='20081223') OR (one='20081224') OR (one='20081221') OR (one='20081222') OR (one='20081220') OR (one='20150318') OR (one='20150319') OR (one='20130727') OR (one='20130728') OR (one='20130729') OR (one='20130730') OR (one='20130731') OR (one='20081230') OR (one='20081231') OR (one='20150330') OR (one='20150331') OR (one='20171220') OR (one='20171226') OR (one='20171225') OR (one='20171228') OR (one='20171227') OR (one='20171222') OR (one='20171221') OR (one='20171224') OR (one='20171223') OR (one='20171229') OR (one='20171231') OR (one='20171230') OR (one='20150301') OR (one='20150302') OR (one='20150303') OR (one='20150304') OR (one='20150305') OR (one='20150306') OR (one='20171204') OR (one='20171203') OR (one='20171206') OR (one='20171205') OR (one='20171202') OR (one='20171201') OR (one='20171208') OR (one='20171207') OR (one='20171209') OR (one='20150307') OR (one='20150308') OR (one='20150309') OR (one='20130701') OR (one='20071008') OR (one='20130702') OR (one='20071009') OR (one='20130703') OR (one='20130704') OR (one='20171215') OR (one='20171214') OR (one='20171217') OR (one='20171216') OR (one='20171211') OR (one='20171210') OR (one='20171213') OR (one='20171212') OR (one='20171219') OR (one='20171218') OR (one='20130709') OR (one='20071001') OR (one='20071002') OR (one='20071003') OR (one='20130705') OR (one='20071004') OR (one='20130706') OR (one='20071005') OR (one='20130707') OR (one='20071006') OR (one='20130708') OR (one='20071007') OR (one='20100901') OR (one='20100904') OR (one='20100905') OR (one='20120508') OR (one='20100902') OR (one='20120509') OR (one='20100903') OR (one='20120506') OR (one='20100908') OR (one='20140115') OR (one='20120507') OR (one='20100909') OR (one='20140116') OR (one='20120504') OR (one='20100906') OR (one='20140113') OR (one='20120505') OR (one='20100907') OR (one='20140114') OR (one='20120502') OR (one='20140119') OR (one='20120503') OR (one='20140117') OR (one='20120501') OR (one='20140118') OR (one='20140111') OR (one='20140112') OR (one='20140110') OR (one='20140126') OR (one='20140127') OR (one='20140124') OR (one='20140125') OR (one='20140128') OR (one='20140129') OR (one='20140122') OR (one='20140123') OR (one='20140120') OR (one='20140121') OR (one='20090111') OR (one='20090112') OR (one='20090113') OR (one='20090114') OR (one='20090110') OR (one='20090119') OR (one='20140130') OR (one='20090115') OR (one='20090116') OR (one='20140131') OR (one='20090117') OR (one='20090118') OR (one='20090101') OR (one='20090102') OR (one='20090103') OR (one='20090108') OR (one='20090109') OR (one='20090104') OR (one='20090105') OR (one='20090106') OR (one='20090107') OR (one='20090130') OR (one='20090131') OR (one='20161012') OR (one='20161011') OR (one='20161010') OR (one='20161019') OR (one='20161018') OR (one='20161017') OR (one='20161016') OR (one='20161015') OR (one='20161014') OR (one='20161013') OR (one='20090122') OR (one='20090123') OR (one='20090124') OR (one='20090125') OR (one='20100930') OR (one='20090120') OR (one='20090121') OR (one='20161001') OR (one='20120531') OR (one='20161009') OR (one='20161008') OR (one='20161007') OR (one='20120530') OR (one='20161006') OR (one='20090126') OR (one='20161005') OR (one='20090127') OR (one='20161004') OR (one='20090128') OR (one='20161003') OR (one='20090129') OR (one='20161002') OR (one='20100922') OR (one='20100923') OR (one='20100920') OR (one='20100921') OR (one='20100926') OR (one='20100927') OR (one='20100924') OR (one='20100925') OR (one='20120528') OR (one='20120529') OR (one='20120526') OR (one='20100928') OR (one='20120527') OR (one='20100929') OR (one='20161031') OR (one='20120524') OR (one='20161030') OR (one='20120525') OR (one='20120522') OR (one='20120523') OR (one='20120520') OR (one='20120521') OR (one='20100911') OR (one='20100912') OR (one='20081209') OR (one='20100910') OR (one='20100915') OR (one='20081207') OR (one='20100916') OR (one='20081208') OR (one='20120519') OR (one='20100913') OR (one='20081205') OR (one='20100914') OR (one='20081206') OR (one='20120517') OR (one='20100919') OR (one='20140104') OR (one='20081203') OR (one='20161023') OR (one='20120518') OR (one='20140105') OR (one='20081204') OR (one='20161022') OR (one='20120515') OR (one='20100917') OR (one='20140102') OR (one='20081201') OR (one='20161021') OR (one='20120516') OR (one='20100918') OR (one='20140103') OR (one='20081202') OR (one='20161020') OR (one='20120513') OR (one='20140108') OR (one='20120514') OR (one='20140109') OR (one='20120511') OR (one='20140106') OR (one='20120512') OR (one='20140107') OR (one='20120510') OR (one='20161029') OR (one='20161028') OR (one='20161027') OR (one='20140101') OR (one='20161026') OR (one='20161025') OR (one='20161024') OR (one='20110301') OR (one='20110302') OR (one='20110303') OR (one='20110304') OR (one='20110305') OR (one='20110306') OR (one='20110307') OR (one='20110308') OR (one='20110309') OR (one='20080709') OR (one='20080707') OR (one='20080708') OR (one='20080705') OR (one='20170830') OR (one='20080706') OR (one='20080703') OR (one='20080704') OR (one='20170831') OR (one='20080701') OR (one='20080702') OR (one='20080718') OR (one='20080719') OR (one='20080716') OR (one='20080717') OR (one='20080714') OR (one='20190430') OR (one='20080715') OR (one='20080712') OR (one='20080713') OR (one='20080710') OR (one='20080711') OR (one='20131208') OR (one='20131207') OR (one='20131209') OR (one='20131204') OR (one='20131203') OR (one='20131206') OR (one='20080729') OR (one='20131205') OR (one='20080727') OR (one='20080728') OR (one='20131202') OR (one='20080725') OR (one='20170810') OR (one='20131201') OR (one='20080726') OR (one='20080723') OR (one='20190421') OR (one='20080724') OR (one='20190420') OR (one='20080721') OR (one='20190423') OR (one='20080722') OR (one='20190422') OR (one='20170816') OR (one='20190425') OR (one='20080720') OR (one='20170815') OR (one='20190424') OR (one='20170818') OR (one='20190427') OR (one='20170817') OR (one='20190426') OR (one='20170812') OR (one='20190429') OR (one='20170811') OR (one='20190428') OR (one='20170814') OR (one='20170813') OR (one='20170819') OR (one='20131219') OR (one='20131218') OR (one='20131215') OR (one='20131214') OR (one='20131217') OR (one='20131216') OR (one='20131211') OR (one='20131210') OR (one='20131213') OR (one='20170821') OR (one='20131212') OR (one='20170820') OR (one='20190410') OR (one='20190412') OR (one='20190411') OR (one='20080730') OR (one='20170827') OR (one='20190414') OR (one='20080731') OR (one='20170826') OR (one='20190413') OR (one='20110330') OR (one='20170829') OR (one='20190416') OR (one='20110331') OR (one='20170828') OR (one='20190415') OR (one='20170823') OR (one='20190418') OR (one='20170822') OR (one='20190417') OR (one='20170825') OR (one='20170824') OR (one='20190419') OR (one='20131229') OR (one='20131226') OR (one='20131225') OR (one='20131228') OR (one='20131227') OR (one='20131222') OR (one='20131221') OR (one='20131224') OR (one='20131223') OR (one='20131220') OR (one='20190401') OR (one='20190403') OR (one='20190402') OR (one='20190405') OR (one='20110320') OR (one='20190404') OR (one='20110321') OR (one='20190407') OR (one='20110322') OR (one='20190406') OR (one='20110323') OR (one='20190409') OR (one='20110324') OR (one='20190408') OR (one='20110325') OR (one='20110326') OR (one='20110327') OR (one='20110328') OR (one='20110329') OR (one='20131231') OR (one='20131230') OR (one='20170805') OR (one='20170804') OR (one='20170807') OR (one='20170806') OR (one='20110310') OR (one='20170801') OR (one='20110311') OR (one='20110312') OR (one='20170803') OR (one='20110313') OR (one='20170802') OR (one='20110314') OR (one='20110315') OR (one='20110316') OR (one='20110317') OR (one='20110318') OR (one='20170809') OR (one='20110319') OR (one='20170808') OR (one='20100101') OR (one='20100104') OR (one='20100105') OR (one='20100102') OR (one='20100103') OR (one='20100108') OR (one='20100109') OR (one='20100106') OR (one='20100107') OR (one='20121031') OR (one='20121030') OR (one='20121028') OR (one='20121029') OR (one='20121026') OR (one='20121027') OR (one='20121024') OR (one='20121025') OR (one='20121022') OR (one='20160630') OR (one='20121023') OR (one='20121020') OR (one='20121021') OR (one='20090919') OR (one='20121019') OR (one='20090915') OR (one='20090916') OR (one='20121017') OR (one='20090917') OR (one='20121018') OR (one='20090918') OR (one='20121015') OR (one='20090911') OR (one='20121016') OR (one='20090912') OR (one='20121013') OR (one='20090913') OR (one='20121014') OR (one='20090914') OR (one='20121011') OR (one='20121012') OR (one='20121010') OR (one='20090910') OR (one='20090908') OR (one='20090909') OR (one='20121008') OR (one='20090904') OR (one='20121009') OR (one='20090905') OR (one='20121006') OR (one='20090906') OR (one='20121007') OR (one='20090907') OR (one='20121004') OR (one='20121005') OR (one='20090901') OR (one='20121002') OR (one='20090902') OR (one='20121003') OR (one='20090903') OR (one='20121001') OR (one='20160609') OR (one='20180219') OR (one='20180218') OR (one='20160607') OR (one='20180217') OR (one='20160608') OR (one='20180216') OR (one='20160605') OR (one='20160606') OR (one='20160603') OR (one='20160604') OR (one='20160601') OR (one='20180211') OR (one='20160602') OR (one='20180210') OR (one='20180215') OR (one='20090930') OR (one='20180214') OR (one='20180213') OR (one='20180212') OR (one='20100131') OR (one='20180228') OR (one='20180227') OR (one='20090926') OR (one='20090927') OR (one='20090928') OR (one='20090929') OR (one='20090922') OR (one='20180222') OR (one='20090923') OR (one='20180221') OR (one='20090924') OR (one='20180220') OR (one='20090925') OR (one='20180226') OR (one='20180225') OR (one='20090920') OR (one='20180224') OR (one='20090921') OR (one='20180223') OR (one='20100122') OR (one='20100123') OR (one='20100120') OR (one='20160629') OR (one='20100121') OR (one='20100126') OR (one='20160627') OR (one='20100127') OR (one='20160628') OR (one='20100124') OR (one='20160625') OR (one='20100125') OR (one='20160626') OR (one='20100128') OR (one='20100129') OR (one='20160623') OR (one='20160624') OR (one='20160621') OR (one='20160622') OR (one='20100130') OR (one='20160620') OR (one='20100111') OR (one='20180208') OR (one='20100112') OR (one='20180207') OR (one='20160618') OR (one='20180206') OR (one='20100110') OR (one='20160619') OR (one='20180205') OR (one='20100115') OR (one='20160616') OR (one='20100116') OR (one='20160617') OR (one='20100113') OR (one='20160614') OR (one='20100114') OR (one='20160615') OR (one='20180209') OR (one='20100119') OR (one='20100117') OR (one='20100118') OR (one='20160612') OR (one='20160613') OR (one='20160610') OR (one='20160611') OR (one='20180204') OR (one='20180203') OR (one='20180202') OR (one='20180201') OR (one='20130830') OR (one='20130831') OR (one='20081108') OR (one='20081109') OR (one='20081106') OR (one='20150430') OR (one='20081107') OR (one='20081104') OR (one='20081105') OR (one='20081102') OR (one='20081103') OR (one='20081101') OR (one='20081119') OR (one='20081117') OR (one='20081118') OR (one='20081115') OR (one='20161111') OR (one='20081116') OR (one='20161110') OR (one='20081113') OR (one='20081114') OR (one='20081111') OR (one='20081112') OR (one='20081110') OR (one='20161119') OR (one='20161118') OR (one='20161117') OR (one='20161116') OR (one='20161115') OR (one='20161114') OR (one='20161113') OR (one='20161112') OR (one='20161109') OR (one='20081128') OR (one='20081129') OR (one='20081126') OR (one='20081127') OR (one='20081124') OR (one='20081125') OR (one='20081122') OR (one='20081123') OR (one='20081120') OR (one='20081121') OR (one='20161108') OR (one='20161107') OR (one='20161106') OR (one='20161105') OR (one='20161104') OR (one='20161103') OR (one='20161102') OR (one='20161101') OR (one='20150401') OR (one='20150402') OR (one='20150403') OR (one='20150404') OR (one='20150405') OR (one='20150406') OR (one='20150407') OR (one='20081130') OR (one='20150408') OR (one='20150409') OR (one='20130801') OR (one='20130802') OR (one='20130803') OR (one='20130808') OR (one='20130809') OR (one='20130804') OR (one='20130805') OR (one='20130806') OR (one='20130807') OR (one='20130811') OR (one='20150420') OR (one='20130812') OR (one='20150421') OR (one='20130813') OR (one='20150422') OR (one='20130814') OR (one='20150423') OR (one='20150424') OR (one='20150425') OR (one='20150426') OR (one='20130810') OR (one='20150427') OR (one='20130819') OR (one='20150428') OR (one='20150429') OR (one='20130815') OR (one='20130816') OR (one='20130817') OR (one='20130818') OR (one='20130822') OR (one='20130823') OR (one='20150410') OR (one='20130824') OR (one='20150411') OR (one='20130825') OR (one='20150412') OR (one='20150413') OR (one='20150414') OR (one='20130820') OR (one='20150415') OR (one='20130821') OR (one='20150416') OR (one='20150417') OR (one='20150418') OR (one='20150419') OR (one='20130826') OR (one='20130827') OR (one='20130828') OR (one='20130829') OR (one='20120629') OR (one='20120627') OR (one='20190502') OR (one='20120628') OR (one='20190501') OR (one='20120625') OR (one='20190504') OR (one='20120626') OR (one='20190503') OR (one='20120623') OR (one='20190506') OR (one='20120624') OR (one='20190505') OR (one='20120621') OR (one='20190508') OR (one='20120622') OR (one='20190507') OR (one='20120620') OR (one='20190509') OR (one='20120618') OR (one='20120619') OR (one='20120616') OR (one='20170904') OR (one='20120617') OR (one='20170903') OR (one='20120614') OR (one='20170906') OR (one='20120615') OR (one='20170905') OR (one='20120612') OR (one='20120613') OR (one='20120610') OR (one='20170902') OR (one='20120611') OR (one='20170901') OR (one='20170908') OR (one='20170907') OR (one='20170909') OR (one='20120609') OR (one='20120607') OR (one='20120608') OR (one='20120605') OR (one='20120606') OR (one='20120603') OR (one='20120604') OR (one='20120601') OR (one='20120602') OR (one='20161130') OR (one='20140209') OR (one='20140203') OR (one='20161122') OR (one='20140204') OR (one='20161121') OR (one='20140201') OR (one='20161120') OR (one='20140202') OR (one='20140207') OR (one='20140208') OR (one='20140205') OR (one='20140206') OR (one='20161129') OR (one='20161128') OR (one='20161127') OR (one='20161126') OR (one='20161125') OR (one='20161124') OR (one='20161123') OR (one='20140214') OR (one='20140215') OR (one='20140212') OR (one='20140213') OR (one='20140218') OR (one='20140219') OR (one='20140216') OR (one='20140217') OR (one='20140210') OR (one='20140211') OR (one='20140225') OR (one='20140226') OR (one='20140223') OR (one='20140224') OR (one='20140227') OR (one='20140228') OR (one='20120630') OR (one='20140221') OR (one='20140222') OR (one='20140220') OR (one='20110420') OR (one='20110421') OR (one='20110422') OR (one='20110423') OR (one='20110424') OR (one='20110425') OR (one='20110426') OR (one='20110427') OR (one='20110428') OR (one='20110429') OR (one='20180307') OR (one='20180306') OR (one='20180305') OR (one='20180304') OR (one='20180309') OR (one='20180308') OR (one='20110410') OR (one='20110411') OR (one='20110412') OR (one='20110413') OR (one='20110414') OR (one='20110415') OR (one='20110416') OR (one='20110417') OR (one='20180303') OR (one='20110418') OR (one='20180302') OR (one='20110419') OR (one='20180301') OR (one='20160708') OR (one='20160709') OR (one='20160706') OR (one='20160707') OR (one='20160704') OR (one='20160705') OR (one='20160702') OR (one='20160703') OR (one='20110401') OR (one='20110402') OR (one='20110403') OR (one='20160701') OR (one='20110404') OR (one='20110405') OR (one='20110406') OR (one='20110407') OR (one='20110408') OR (one='20110409') OR (one='20080608') OR (one='20080609') OR (one='20080606') OR (one='20080607') OR (one='20080604') OR (one='20080605') OR (one='20170930') OR (one='20080602') OR (one='20080603') OR (one='20080601') OR (one='20121118') OR (one='20121119') OR (one='20121116') OR (one='20121117') OR (one='20121114') OR (one='20121115') OR (one='20121112') OR (one='20121113') OR (one='20121110') OR (one='20121111') OR (one='20080619') OR (one='20080617') OR (one='20080618') OR (one='20080615') OR (one='20080616') OR (one='20080613') OR (one='20190531') OR (one='20080614') OR (one='20190530') OR (one='20080611') OR (one='20080612') OR (one='20080610') OR (one='20121109')"))
        then:
        thrown(Exception)
        cleanup:
        api.deleteTable(catalogName, databaseName, tableName)
    }

    @Unroll
    def "Test tag table for #catalogName/#databaseName/#tableName"() {
        when:
        createTable(catalogName, databaseName, tableName)
        tagApi.setTableTags(catalogName, databaseName, tableName, tags)
        if (repeat) {
            tagApi.setTableTags(catalogName, databaseName, tableName, tags)
        }
        def dto = api.getTable(catalogName, databaseName, tableName, false, true, true)
        then:
        metacatJson.convertValue(dto.getDefinitionMetadata().get('tags'), Set.class) == tags
        cleanup:
        tagApi.removeTableTags(catalogName, databaseName, tableName, true, [] as Set<String>)
        api.deleteTable(catalogName, databaseName, tableName)
        where:
        catalogName                     | databaseName | tableName | tags                              | repeat
//        'embedded-hive-metastore'       | 'smoke_db6'  | 'part'    | ['test'] as Set<String>           | true
//        'embedded-hive-metastore'       | 'smoke_db6'  | 'part'    | ['test', 'unused'] as Set<String> | false
//        'embedded-fast-hive-metastore'  | 'fsmoke_db6' | 'part'    | ['test'] as Set<String>           | true
//        'embedded-fast-hive-metastore'  | 'fsmoke_db6' | 'part'    | ['test', 'unused'] as Set<String> | false
//        'embedded-fast-hive-metastore'  | 'shard'      | 'part'    | ['test'] as Set<String>           | true
//        'embedded-fast-hive-metastore'  | 'shard'      | 'part'    | ['test', 'unused'] as Set<String> | false
        'hive-metastore'                | 'hsmoke_db6' | 'part'    | ['test'] as Set<String>           | true
        'hive-metastore'                | 'hsmoke_db6' | 'part'    | ['test', 'unused'] as Set<String> | false
        's3-mysql-db'                   | 'smoke_db6'  | 'part'    | ['test'] as Set<String>           | true
        's3-mysql-db'                   | 'smoke_db6'  | 'part'    | ['test', 'unused'] as Set<String> | false
    }

    @Unroll
    def "Test tags for catalogName, databaseName and tableName"() {
        when:
        createTable(catalogName, databaseName, tableName)
        def catalog = QualifiedName.ofCatalog(catalogName)
        tagApi.setTags(TagCreateRequestDto.builder().name(catalog).tags(tags).build())
        if (repeat) {
            tagApi.setTags(TagCreateRequestDto.builder().name(catalog).tags(tags).build())
        }

        def database = QualifiedName.ofDatabase(catalogName, databaseName)
        tagApi.setTags(TagCreateRequestDto.builder().name(database).tags(tags).build())

        def table = QualifiedName.ofTable(catalogName, databaseName, tableName)
        tagApi.setTags(TagCreateRequestDto.builder().name(table).tags(tags).build())

        def catalogDto = api.getCatalog(catalogName)
        def databaseDto = api.getDatabase(catalogName, databaseName, true, false)
        def tableDto = api.getTable(catalogName, databaseName, tableName, true, true, false)

        def ret = tagApi.search('test_tag', null, null, null)
        def ret2 = tagApi.list(['test_tag'] as Set<String>, null, null, null, null, null)
        def ret3 = tagApi.list(['never_tag'] as Set<String>, tags as Set<String>, null, null, null, null)
        def ret4 = tagApi.list(['test_tag'] as Set<String>, null, null, null, null, QualifiedName.Type.DATABASE)
        def ret5 = tagApi.list(['test_tag'] as Set<String>, null, null, null, null, QualifiedName.Type.TABLE)
        def ret6 = tagApi.list(['test_tag'] as Set<String>, null, null, null, null, QualifiedName.Type.CATALOG)

        def ret7 = tagApi.list(['test_tag'] as Set<String>, null, null, databaseName, null, QualifiedName.Type.CATALOG)
        def ret8 = tagApi.list(['test_tag'] as Set<String>, null, null, databaseName, null, QualifiedName.Type.DATABASE)

        tagApi.removeTags(TagRemoveRequestDto.builder().name(catalog).tags([]).deleteAll(true).build())
        tagApi.removeTags(TagRemoveRequestDto.builder().name(database).tags([]).deleteAll(true).build())
        tagApi.removeTags(TagRemoveRequestDto.builder().name(table).tags([]).deleteAll(true).build())

        def ret_new = tagApi.search('test_tag', null, null, null)
        def ret2_new = tagApi.list(['test_tag'] as Set<String>, null, null, null, null, null)

        then:
        metacatJson.convertValue(catalogDto.getDefinitionMetadata().get('tags'), Set.class) == tags as Set<String>
        metacatJson.convertValue(databaseDto.getDefinitionMetadata().get('tags'), Set.class) == tags as Set<String>
        metacatJson.convertValue(tableDto.getDefinitionMetadata().get('tags'), Set.class) == tags as Set<String>

        assert ret.size() == 3
        assert ret2.size() == 3
        assert ret4.size() == 1 //only query database
        assert ret5.size() == 1 //only query table
        assert ret6.size() == 1 //only query catalog
        assert ret3.size() == 0
        assert ret7.size() == 0 //limit to database
        assert ret8.size() == 1 //limit to database

        assert ret_new.size() == 0
        assert ret2_new.size() == 0

        cleanup:
        api.deleteTable(catalogName, databaseName, tableName)

        where:
        catalogName                     | databaseName | tableName | tags                              | repeat
//        'embedded-hive-metastore'       | 'smoke_db6'  | 'part'    | ['test_tag']    as List<String>        | true
//        'embedded-hive-metastore'       | 'smoke_db6'  | 'part'    | ['test_tag', 'unused'] as List<String> | false
//        'embedded-fast-hive-metastore'  | 'fsmoke_db6' | 'part'    | ['test_tag'] as List<String>           | true
//        'embedded-fast-hive-metastore'  | 'fsmoke_db6' | 'part'    | ['test_tag', 'unused'] as List<String> | false
//        'embedded-fast-hive-metastore'  | 'shard'      | 'part'    | ['test_tag'] as List<String>           | true
//        'embedded-fast-hive-metastore'  | 'shard'      | 'part'    | ['test_tag', 'unused'] as List<String> | false
        'hive-metastore'                | 'hsmoke_db6' | 'part'    | ['test_tag'] as List<String>           | true
        'hive-metastore'                | 'hsmoke_db6' | 'part'    | ['test_tag', 'unused'] as List<String> | false
        's3-mysql-db'                   | 'smoke_db6'  | 'part'    | ['test_tag'] as List<String>           | true
        's3-mysql-db'                   | 'smoke_db6'  | 'part'    | ['test_tag', 'unused'] as List<String> | false
    }

    @Unroll
    def "Test tags for #catalogName/#databaseName/#tableName/#viewName"() {
        when:
        try {
            api.createDatabase(catalogName, 'franklinviews', new DatabaseCreateRequestDto())
        } catch (Exception ignored) {
        }
        createTable(catalogName, databaseName, tableName)
        api.createMView(catalogName, databaseName, tableName, viewName, true, null)

        def view = QualifiedName.ofView(catalogName, databaseName, tableName, viewName)
        tagApi.setTags(TagCreateRequestDto.builder().name(view).tags(tags).build())

        def ret = tagApi.search('test_tag', null, null, null)
        def ret2 = tagApi.list(['test_tag'] as Set<String>, null, null, null, null, null)
        def ret3 = tagApi.list(['never_tag'] as Set<String>, tags as Set<String>, null, null, null, null)

        tagApi.removeTags(TagRemoveRequestDto.builder().name(view).tags([]).deleteAll(true).build())

        def ret_new = tagApi.search('test_tag', null, null, null)
        def ret2_new = tagApi.list(['test_tag'] as Set<String>, null, null, null, null, null)

        then:
        assert ret.size() == 1
        assert ret2.size() == 1
        assert ret3.size() == 0

        assert ret_new.size() == 0
        assert ret2_new.size() == 0

        cleanup:
            api.deleteMView(catalogName, databaseName, tableName, viewName)
        where:
        catalogName                     | databaseName | tableName           | viewName    |tags
//        'embedded-hive-metastore'       | 'smoke_db4'  | 'part'              | 'part_view'  | ['test_tag']    as List<String>
//        'embedded-fast-hive-metastore'  | 'fsmoke_db4' | 'part'              | 'part_view' | ['test_tag']    as List<String>
//        'embedded-fast-hive-metastore'  | 'shard'      | 'part'              | 'part_view' | ['test_tag']    as List<String>
        'hive-metastore'                | 'hsmoke_db4' | 'part'              | 'part_view' | ['test_tag']    as List<String>
        's3-mysql-db'                   | 'smoke_db4'  | 'part'              | 'part_view' | ['test_tag']    as List<String>
    }

    @Unroll
    def "Delete invalid partition for #catalogName/#databaseName/#tableName"() {
        when:
        createTable(catalogName, databaseName, tableName)
        partitionApi.deletePartitions(catalogName, databaseName, tableName, partitionNames)
        then:
        thrown(MetacatNotFoundException)
        where:
        catalogName                     | databaseName | tableName | partitionNames
//        'embedded-hive-metastore'       | 'smoke_db'   | 'part'    | ['one=invalid']
//        'embedded-hive-metastore'       | 'smoke_db'   | 'part'    | ['one=test', 'one=invalid']
//        'embedded-hive-metastore'       | 'smoke_db'   | 'part'    | ['one=test', 'one=invalid']
//        'embedded-hive-metastore'       | 'smoke_db'   | 'invalid' | ['one=test', 'one=invalid']
        'hive-metastore'                | 'hsmoke_db'  | 'part'    | ['one=invalid']
        'hive-metastore'                | 'hsmoke_db'  | 'part'    | ['one=test', 'one=invalid']
        'hive-metastore'                | 'hsmoke_db'  | 'part'    | ['one=test', 'one=invalid']
        'hive-metastore'                | 'hsmoke_db'  | 'invalid' | ['one=test', 'one=invalid']

    }

    @Unroll
    def "Delete definition metadata for table #name"() {
        when:
        def qName = QualifiedName.fromString(name)
        createTable(qName.getCatalogName(), qName.getDatabaseName(), qName.getTableName())
        metadataApi.deleteDefinitionMetadata(name, force)
        def list = metadataApi.getDefinitionMetadataList(null, null, null, null, null, null, name, null)
        then:
        list.isEmpty() == force
        cleanup:
        api.deleteTable(qName.getCatalogName(), qName.getDatabaseName(), qName.getTableName())
        where:
        name                                        | force
        'hive-metastore/smoke_db/dm'       | false
        'hive-metastore/smoke_db/dm'       | true
    }

    def "List definition metadata valid and invalid sortBy" () {
        given:
        def qName = "hive-metastore/smoke_db/dm"
        when:
        metadataApi.getDefinitionMetadataList("zz_invalid", null, null, null, null, null, qName, null)
        then:
        thrown(MetacatBadRequestException)
        when:
        metadataApi.getDefinitionMetadataList("created_by", null, null, null, null, null, qName, null)
        then:
        noExceptionThrown()
        when:
        metadataApi.getDefinitionMetadataList("created_by", SortOrder.ASC, null, null, null, null, qName, null)
        then:
        noExceptionThrown()
    }

    @Unroll
    @Ignore
    def "Delete definition metadata for non-existant #name"() {
        when:
        def metacatSource = Sql.newInstance('jdbc:mysql://hive-metastore-db:3306/metacat?useUnicode=true&characterEncoding=latin1&autoReconnect=true&sessionVariables=@@innodb_lock_wait_timeout=120&rewriteBatchedStatements=true', 'metacat_user','metacat_user_password', 'com.mysql.jdbc.Driver')
        metacatSource.execute("insert into definition_metadata(version,created_by,data,date_created,last_updated,last_updated_by,name) values (0,'test', '{}',now(), now(), 'test'," + name+ ")")
        metadataApi.deleteDefinitionMetadata(name, false)
        def list = metadataApi.getDefinitionMetadataList(null, null, null, null, null, null, name, null)
        then:
        list.isEmpty()
        where:
        name << ['hive-metastore/invalid/dm',
                 'hive-metastore/invalid/dm/vm',
                 'hive-metastore/invalid/dm/vm=1']
    }

    def "Test Set tags for all scenarios"() {
        setup:
        // The setup already contains the following 7 tags
        // [data-category:non-customer, test, test_tag, unused, do_not_drop, iceberg_migration_do_not_modify, do_not_rename]
        def catalogName = "hive-metastore"
        def databaseName = "default"
        def catalog = QualifiedName.ofCatalog(catalogName)
        def database = QualifiedName.ofDatabase(catalogName, databaseName)

        def table1Name = "table1"
        def table1Tags = ['table1', 'mock'] as Set

        def table2Name = "table2"
        def table2Tags = ['table2', 'mock'] as Set

        def table3Name = "table3"
        def table3Tags = ['table3', 'bdow'] as Set
        when:
        // add 2 new tags on table1
        createTable(catalogName, databaseName, table1Name)
        tagApi.setTableTags(catalogName, databaseName, table1Name, table1Tags)
        then:
        tagApi.getTags().size() == 9
        tagApi.list(['table1', 'mock'] as Set<String>, null, null, null, null, QualifiedName.Type.TABLE).size() == 1
        tagApi.search('mock', null, null, null).size() == 1
        tagApi.search('table1', null, null, null).size() == 1
        metacatJson.convertValue(api.getTable(catalogName, databaseName, table1Name, false, true, true).getDefinitionMetadata().get('tags'), Set.class) == table1Tags
        when:
        // add an existing tag mock but a new tag on table 2
        createTable(catalogName, databaseName, table2Name)
        tagApi.setTableTags(catalogName, databaseName, table2Name, table2Tags)
        then:
        tagApi.getTags().size() == 10
        tagApi.list(['table2'] as Set<String>, null, null, null, null, QualifiedName.Type.TABLE).size() == 1
        tagApi.list(['mock'] as Set<String>, null, null, null, null, QualifiedName.Type.TABLE).size() == 2
        tagApi.list(['table1', 'mock'] as Set<String>, null, null, null, null, QualifiedName.Type.TABLE).size() == 2
        tagApi.search('mock', null, null, null).size() == 2
        tagApi.search('table1', null, null, null).size() == 1
        tagApi.search('table2', null, null, null).size() == 1
        metacatJson.convertValue(api.getTable(catalogName, databaseName, table2Name, false, true, true).getDefinitionMetadata().get('tags'), Set.class) == table2Tags
        when:
        // delete table1, for now even if tag table1 is only applied to table1, we will not remove the tag from our db
        api.deleteTable(catalogName, databaseName, "table1")
        then:
        tagApi.getTags().size() == 10
        tagApi.list(['table1'] as Set<String>, null, null, null, null, QualifiedName.Type.TABLE).size() == 1
        tagApi.list(['table2', 'mock'] as Set<String>, null, null, null, null, QualifiedName.Type.TABLE).size() == 2
        tagApi.list(['mock'] as Set<String>, null, null, null, null, QualifiedName.Type.TABLE).size() == 2
        tagApi.search('mock', null, null, null).size() == 2
        tagApi.search('table1', null, null, null).size() == 1
        tagApi.search('table2', null, null, null).size() == 1
        when:
        // add tags on catalog database and table level through setTags api
        // create 1 new catalogTag on catalog
        // create 1 new databaseTag on database
        // create 2 new tableTags on table3
        tagApi.setTags(TagCreateRequestDto.builder().name(catalog).tags(['mock', 'catalogTag'] as List<String>).build())
        tagApi.setTags(TagCreateRequestDto.builder().name(database).tags(['mock', 'databaseTag'] as List<String>).build())
        createTable(catalogName, databaseName, "table3")
        def table3 = QualifiedName.ofTable(catalogName, databaseName, table3Name)
        tagApi.setTags(TagCreateRequestDto.builder().name(table3).tags(table3Tags as List<String>).build())
        then:
        tagApi.getTags().size() == 14
        tagApi.list(['table2', 'mock'] as Set<String>, null, null, null, null, QualifiedName.Type.TABLE).size() == 2
        tagApi.list(['table3', 'bdow'] as Set<String>, null, null, null, null, QualifiedName.Type.TABLE).size() == 1
        tagApi.list(['mock'] as Set<String>, null, null, null, null, QualifiedName.Type.TABLE).size() == 2
        tagApi.list(['mock'] as Set<String>, null, null, null, null, QualifiedName.Type.DATABASE).size() == 1
        tagApi.list(['mock'] as Set<String>, null, null, null, null, QualifiedName.Type.CATALOG).size() == 1
        tagApi.list(['mock'] as Set<String>, null, null, null, null, null).size() == 4
        tagApi.search('mock', null, null, null).size() == 4
        tagApi.search('table3', null, null, null).size() == 1
        tagApi.search('bdow', null, null, null).size() == 1
        tagApi.search('table2', null, null, null).size() == 1
        metacatJson.convertValue(api.getTable(catalogName, databaseName, table3Name, false, true, true).getDefinitionMetadata().get('tags'), Set.class) == table3Tags
        cleanup:
        api.deleteTable(catalogName, databaseName, "table2")
        api.deleteTable(catalogName, databaseName, "table3")
    }

    def 'testCloneTableE2E'() {
        given:
        def catalogName = 'hive-metastore'
        def databaseName = 'iceberg_db'

        // First parent child connected component
        def parent1 = "parent1"
        def parent1UUID = "p1_uuid"
        def renameParent1 = "rename_parent1"
        def parent1Uri = isLocalEnv ? String.format('file:/tmp/%s/%s', databaseName, parent1) : null
        def renameParent1Uri = isLocalEnv ? String.format('file:/tmp/%s/%s', databaseName, parent1) : null
        def parent1FullName = catalogName + "/" + databaseName + "/" + parent1
        def renameParent1FullName = catalogName + "/" + databaseName + "/" + renameParent1

        def child11 = "child11"
        def child11UUID = "c11_uuid"
        def renameChild11 = "rename_child11"
        def child11Uri = isLocalEnv ? String.format('file:/tmp/%s/%s', databaseName, child11) : null
        def renameChild11Uri = isLocalEnv ? String.format('file:/tmp/%s/%s', databaseName, renameChild11) : null
        def child11FullName = catalogName + "/" + databaseName + "/" + child11

        def child12 = "child12"
        def child12UUID = "c12_uuid"
        def child12Uri = isLocalEnv ? String.format('file:/tmp/%s/%s', databaseName, child12) : null

        def grandChild121 = "grandchild121"
        def grandChild121UUID= "gc121_uuid"

        def grandParent1 = "grandparent1"
        def grandParent1FullName =  catalogName + "/" + databaseName + "/" + grandParent1
        def grandParent1UUID = "grandparent2_uuid"
        def grantParent1Uri = isLocalEnv ? String.format('file:/tmp/%s/%s', databaseName, parent1) : null


        // Second parent child connected component
        def parent2 = "parent2"
        def parent2UUID = "p2_uuid"
        def parent2Uri = isLocalEnv ? String.format('file:/tmp/%s/%s', databaseName, parent2) : null
        def parent2FullName = catalogName + "/" + databaseName + "/" + parent2
        def child21 = "child21"
        def child21UUID = "c21_uuid"
        def child21Uri = isLocalEnv ? String.format('file:/tmp/%s/%s', databaseName, child21) : null

        try {
            api.createDatabase(catalogName, databaseName, new DatabaseCreateRequestDto())
        } catch (Exception ignored) {
        }

        /*
        Step 1: Create one Parent (parent1) and one Child (child11)
         */
        when:
        // Create Parent1
        def parent1TableDto = PigDataDtoProvider.getTable(catalogName, databaseName, parent1, 'amajumdar', parent1Uri)
        api.createTable(catalogName, databaseName, parent1, parent1TableDto)

        // Create child11 Table with parent = parent1
        def child11TableDto = PigDataDtoProvider.getTable(catalogName, databaseName, child11, 'amajumdar', child11Uri)
        initializeParentChildRelDefinitionMetadata(child11TableDto, parent1FullName, parent1UUID, child11UUID)
        child11TableDto.definitionMetadata.put("random_key", "random_value")
        api.createTable(catalogName, databaseName, child11, child11TableDto)

        def parent1Table = api.getTable(catalogName, databaseName, parent1, true, true, false)
        def child11Table = api.getTable(catalogName, databaseName, child11, true, true, false)
        then:
        // Test Parent 1 parentChildInfo
        assert parent1Table.definitionMetadata.get("parentChildRelationInfo").get("isParent").booleanValue()
        assert parentChildRelV1.getChildren(catalogName, databaseName, parent1) == [new ChildInfoDto("hive-metastore/iceberg_db/child11", "CLONE", "c11_uuid")] as Set
        assert parentChildRelV1.getParents(catalogName, databaseName, parent1).isEmpty()

        // Test Child11 parentChildInfo
        assert !child11Table.definitionMetadata.get("parentChildRelationInfo").has("isParent")
        assert child11Table.definitionMetadata.get("random_key").asText() == "random_value"
        JSONAssert.assertEquals(child11Table.definitionMetadata.get("parentChildRelationInfo").toString(),
            '{"parentInfos":[{"name":"hive-metastore/iceberg_db/parent1","relationType":"CLONE", "uuid":"p1_uuid"}]}',
            false)
        assert parentChildRelV1.getParents(catalogName, databaseName, child11) == [new ParentInfoDto("hive-metastore/iceberg_db/parent1", "CLONE", "p1_uuid")] as Set
        assert parentChildRelV1.getChildren(catalogName, databaseName, child11).isEmpty()

        /*
        Step 2: create another table with the same parent1 name but should fail because the table already exists
        Test this should not impact the previous record
         */
        when:
        api.createTable(catalogName, databaseName, parent1, parent1TableDto)
        then:
        def e = thrown(Exception)
        assert e.message.contains("already exists")

        when:
        parent1Table = api.getTable(catalogName, databaseName, parent1, true, true, false)
        child11Table = api.getTable(catalogName, databaseName, child11, true, true, false)
        then:
        // Test Parent 1 parentChildInfo
        assert parent1Table.definitionMetadata.get("parentChildRelationInfo").get("isParent").booleanValue()
        assert parentChildRelV1.getChildren(catalogName, databaseName, parent1) == [
            new ChildInfoDto("hive-metastore/iceberg_db/child11", "CLONE", "c11_uuid"),
        ] as Set
        assert parentChildRelV1.getParents(catalogName, databaseName, parent1).isEmpty()
        // Test Child11 parentChildInfo
        assert !child11Table.definitionMetadata.get("parentChildRelationInfo").has("isParent")
        assert child11Table.definitionMetadata.get("random_key").asText() == "random_value"
        JSONAssert.assertEquals(child11Table.definitionMetadata.get("parentChildRelationInfo").toString(),
            '{"parentInfos":[{"name":"hive-metastore/iceberg_db/parent1","relationType":"CLONE", "uuid":"p1_uuid"}]}',
            false)
        assert parentChildRelV1.getChildren(catalogName, databaseName, child11).isEmpty()
        assert parentChildRelV1.getParents(catalogName, databaseName, child11) == [new ParentInfoDto("hive-metastore/iceberg_db/parent1", "CLONE", "p1_uuid")] as Set

        /*
        Step 3: create another table with the same child1 name but different uuid under the same parent should fail
         */
        when:
        child11TableDto = PigDataDtoProvider.getTable(catalogName, databaseName, child11, 'amajumdar', child11Uri)
        initializeParentChildRelDefinitionMetadata(child11TableDto, parent1FullName, parent1UUID, "random_uuid")
        api.createTable(catalogName, databaseName, child11, child11TableDto)
        then:
        e = thrown(Exception)
        assert e.message.contains("Cannot have a child table having more than one parent")

        /*
        Step 4: create another table with the same child1 name but different uuid under a different parent that
        does not exist
        */
        when:
        child11TableDto = PigDataDtoProvider.getTable(catalogName, databaseName, child11, 'amajumdar', child11Uri)
        initializeParentChildRelDefinitionMetadata(child11TableDto, parent2FullName, parent2UUID, "random_uuid")
        api.createTable(catalogName, databaseName, child11, child11TableDto)
        then:
        e = thrown(Exception)
        assert e.message.contains("does not exist")

        /*
        Step 5: create another table with the same child1 name but different uuid under a different parent that
        does exists
        */
        when:
        def randomParentName = "randomParent"
        def randomParentUUID = "randomParent_uuid"
        def randomParentFullName = catalogName + "/" + databaseName + "/" + randomParentName
        def randomParentUri = isLocalEnv ? String.format('file:/tmp/%s/%s', databaseName, randomParentName) : null
        def randomParentTableDto = PigDataDtoProvider.getTable(catalogName, databaseName, randomParentName, 'amajumdar', randomParentUri)
        api.createTable(catalogName, databaseName, randomParentName, randomParentTableDto)
        child11TableDto = PigDataDtoProvider.getTable(catalogName, databaseName, child11, 'amajumdar', child11Uri)
        initializeParentChildRelDefinitionMetadata(child11TableDto, randomParentFullName, randomParentUUID, "random_uuid")
        api.createTable(catalogName, databaseName, child11, child11TableDto)
        then:
        e = thrown(Exception)
        assert e.message.contains("Cannot have a child table having more than one parent")

        /*
        Step 6: create another table with the same name different uuid without specifying the parent child relation
        but should fail because the table already exists
        This test the failure during creation should not impact the previous record
         */
        when:
        child11TableDto = PigDataDtoProvider.getTable(catalogName, databaseName, child11, 'amajumdar', child11Uri)
        api.createTable(catalogName, databaseName, child11, child11TableDto)
        then:
        e = thrown(Exception)
        assert e.message.contains("already exists")

        when:
        parent1Table = api.getTable(catalogName, databaseName, parent1, true, true, false)
        child11Table = api.getTable(catalogName, databaseName, child11, true, true, false)
        then:
        // Test Parent 1 parentChildInfo
        assert parent1Table.definitionMetadata.get("parentChildRelationInfo").get("isParent").booleanValue()
        assert parentChildRelV1.getChildren(catalogName, databaseName, parent1) == [new ChildInfoDto("hive-metastore/iceberg_db/child11", "CLONE", "c11_uuid")] as Set
        assert parentChildRelV1.getParents(catalogName, databaseName, parent1).isEmpty()

        // Test Child11 parentChildInfo
        assert !child11Table.definitionMetadata.get("parentChildRelationInfo").has("isParent")
        assert child11Table.definitionMetadata.get("random_key").asText() == "random_value"
        JSONAssert.assertEquals(child11Table.definitionMetadata.get("parentChildRelationInfo").toString(),
            '{"parentInfos":[{"name":"hive-metastore/iceberg_db/parent1","relationType":"CLONE", "uuid":"p1_uuid"}]}',
            false)
        assert parentChildRelV1.getChildren(catalogName, databaseName, child11).isEmpty()
        assert parentChildRelV1.getParents(catalogName, databaseName, child11) == [new ParentInfoDto("hive-metastore/iceberg_db/parent1", "CLONE", "p1_uuid")] as Set


        /*
        Step 7: Create a second child (child12) pointing to parent = parent1
         */
        when:
        // Create Child2 Table
        def child12TableDto = PigDataDtoProvider.getTable(catalogName, databaseName, child12, 'amajumdar', child12Uri)
        initializeParentChildRelDefinitionMetadata(child12TableDto, parent1FullName, parent1UUID, child12UUID)
        api.createTable(catalogName, databaseName, child12, child12TableDto)
        parent1Table = api.getTable(catalogName, databaseName, parent1, true, true, false)
        def child12Table = api.getTable(catalogName, databaseName, child12, true, true, false)

        then:
        // Test Parent 1 parentChildInfo
        assert parent1Table.definitionMetadata.get("parentChildRelationInfo").get("isParent").booleanValue()
        assert parentChildRelV1.getChildren(catalogName, databaseName, parent1) == [
            new ChildInfoDto("hive-metastore/iceberg_db/child11", "CLONE", "c11_uuid"),
            new ChildInfoDto("hive-metastore/iceberg_db/child12", "CLONE", "c12_uuid")
        ] as Set
        assert parentChildRelV1.getParents(catalogName, databaseName, parent1).isEmpty()

        // Test Child12 parentChildInfo
        assert !child12Table.definitionMetadata.get("parentChildRelationInfo").has("isParent")
        JSONAssert.assertEquals(child12Table.definitionMetadata.get("parentChildRelationInfo").toString(),
            '{"parentInfos":[{"name":"hive-metastore/iceberg_db/parent1","relationType":"CLONE","uuid":"p1_uuid"}]}',
            false)
        assert parentChildRelV1.getChildren(catalogName, databaseName, child12).isEmpty()
        assert parentChildRelV1.getParents(catalogName, databaseName, child12) == [new ParentInfoDto("hive-metastore/iceberg_db/parent1", "CLONE", "p1_uuid")] as Set

        /*
        Step 8: create a parent table on top of another parent table should fail
         */
        when:
        def grandParent1TableDto = PigDataDtoProvider.getTable(catalogName, databaseName, grandParent1, 'amajumdar', grantParent1Uri)
        api.createTable(catalogName, databaseName, grandParent1, grandParent1TableDto)

        def parent1TableDtoCopy = PigDataDtoProvider.getTable(catalogName, databaseName, parent1, 'amajumdar', parent1Uri)
        initializeParentChildRelDefinitionMetadata(parent1TableDtoCopy, grandParent1FullName, grandParent1UUID, parent1UUID)
        api.createTable(catalogName, databaseName, parent1, parent1TableDtoCopy)
        then:
        e = thrown(Exception)
        assert e.message.contains("Cannot create a parent table on top of another parent")

        /*
        Step 9: Create one grandChild As a Parent of A child table should fail
         */
        when:
        def grandchild121TableDto = PigDataDtoProvider.getTable(catalogName, databaseName, grandChild121, 'amajumdar', null)
        initializeParentChildRelDefinitionMetadata(grandchild121TableDto, child11FullName, child11UUID, grandChild121UUID)
        api.createTable(catalogName, databaseName, grandChild121, grandchild121TableDto)
        assert parentChildRelV1.getChildren(catalogName, databaseName, grandChild121).isEmpty()
        then:
        e = thrown(Exception)
        assert e.message.contains("Cannot create a child table as parent")

        /*
        Step 10: Create another parent child that is disconnected with the above
         */
        when:
        // Create Parent2
        def parent2TableDto = PigDataDtoProvider.getTable(catalogName, databaseName, parent2, 'amajumdar', parent2Uri)
        api.createTable(catalogName, databaseName, parent2, parent2TableDto)

        // Create child21 Table with parent = parent2
        def child21TableDto = PigDataDtoProvider.getTable(catalogName, databaseName, child21, 'amajumdar', child21Uri)
        initializeParentChildRelDefinitionMetadata(child21TableDto, parent2FullName, parent2UUID, child21UUID)
        api.createTable(catalogName, databaseName, child21, child21TableDto)
        def parent2Table = api.getTable(catalogName, databaseName, parent2, true, true, false)
        def child21Table = api.getTable(catalogName, databaseName, child21, true, true, false)

        then:
        // Test Parent 2 parentChildInfo
        assert parent2Table.definitionMetadata.get("parentChildRelationInfo").get("isParent").booleanValue()
        assert parentChildRelV1.getChildren(catalogName, databaseName, parent2) == [
            new ChildInfoDto("hive-metastore/iceberg_db/child21", "CLONE", "c21_uuid")
        ] as Set
        assert parentChildRelV1.getParents(catalogName, databaseName, parent2).isEmpty()

        // Test Child21 parentChildInfo
        JSONAssert.assertEquals(child21Table.definitionMetadata.get("parentChildRelationInfo").toString(),
            '{"parentInfos":[{"name":"hive-metastore/iceberg_db/parent2","relationType":"CLONE","uuid":"p2_uuid"}]}',
            false)
        assert parentChildRelV1.getChildren(catalogName, databaseName, child21).isEmpty()
        assert parentChildRelV1.getParents(catalogName, databaseName, child21) == [new ParentInfoDto("hive-metastore/iceberg_db/parent2", "CLONE", "p2_uuid")] as Set

        /*
        Step 11: Create a table newParent1 without any parent child rel info
        and attempt to rename parent1 to newParent1 should fail
        Test the parentChildRelationship record remain the same after the revert
         */
        when:
        def newParent1TableDto = PigDataDtoProvider.getTable(catalogName, databaseName, renameParent1, 'amajumdar', renameParent1Uri)
        api.createTable(catalogName, databaseName, renameParent1, newParent1TableDto)
        api.renameTable(catalogName, databaseName, parent1, renameParent1)
        then:
        e = thrown(Exception)
        assert e.message.contains("already exists")

        when:
        parent1Table = api.getTable(catalogName, databaseName, parent1, true, true, false)
        child11Table = api.getTable(catalogName, databaseName, child11, true, true, false)
        child12Table = api.getTable(catalogName, databaseName, child12, true, true, false)

        then:
        // Test Parent 1 parentChildInfo
        assert parent1Table.definitionMetadata.get("parentChildRelationInfo").get("isParent").booleanValue()
        assert parentChildRelV1.getChildren(catalogName, databaseName, parent1) == [
            new ChildInfoDto("hive-metastore/iceberg_db/child11", "CLONE", "c11_uuid"),
            new ChildInfoDto("hive-metastore/iceberg_db/child12", "CLONE", "c12_uuid")
        ] as Set
        assert parentChildRelV1.getParents(catalogName, databaseName, parent1).isEmpty()
        // Test Child11 parentChildInfo
        assert !child11Table.definitionMetadata.get("parentChildRelationInfo").has("isParent")
        assert child11Table.definitionMetadata.get("random_key").asText() == "random_value"
        JSONAssert.assertEquals(child11Table.definitionMetadata.get("parentChildRelationInfo").toString(),
            '{"parentInfos":[{"name":"hive-metastore/iceberg_db/parent1","relationType":"CLONE", "uuid":"p1_uuid"}]}',
            false)
        assert parentChildRelV1.getChildren(catalogName, databaseName, child11).isEmpty()
        assert parentChildRelV1.getParents(catalogName, databaseName, child11) == [new ParentInfoDto("hive-metastore/iceberg_db/parent1", "CLONE", "p1_uuid")] as Set
        // Test Child12 parentChildInfo
        assert !child12Table.definitionMetadata.get("parentChildRelationInfo").has("isParent")
        JSONAssert.assertEquals(child12Table.definitionMetadata.get("parentChildRelationInfo").toString(),
            '{"parentInfos":[{"name":"hive-metastore/iceberg_db/parent1","relationType":"CLONE","uuid":"p1_uuid"}]}',
            false)
        assert parentChildRelV1.getChildren(catalogName, databaseName, child12).isEmpty()
        assert parentChildRelV1.getParents(catalogName, databaseName, child12) == [new ParentInfoDto("hive-metastore/iceberg_db/parent1", "CLONE", "p1_uuid")] as Set

        /*
         Step 12: Attempt to rename parent1 to parent2 which has parent child relationship and should fail
          Test the parentChildRelationship record remain the same after the revert
         */
        when:
        api.renameTable(catalogName, databaseName, parent1, parent2)
        then:
        e = thrown(Exception)
        assert e.message.contains("is already a parent table")

        when:
        parent1Table = api.getTable(catalogName, databaseName, parent1, true, true, false)
        child11Table = api.getTable(catalogName, databaseName, child11, true, true, false)
        child12Table = api.getTable(catalogName, databaseName, child12, true, true, false)
        parent2Table = api.getTable(catalogName, databaseName, parent2, true, true, false)
        child21Table = api.getTable(catalogName, databaseName, child21, true, true, false)
        then:
        // Test Parent 1 parentChildInfo
        assert parent1Table.definitionMetadata.get("parentChildRelationInfo").get("isParent").booleanValue()
        assert parentChildRelV1.getChildren(catalogName, databaseName, parent1) == [
            new ChildInfoDto("hive-metastore/iceberg_db/child11", "CLONE", "c11_uuid"),
            new ChildInfoDto("hive-metastore/iceberg_db/child12", "CLONE", "c12_uuid")
        ] as Set
        assert parentChildRelV1.getParents(catalogName, databaseName, parent1).isEmpty()
        // Test Child11 parentChildInfo
        assert !child11Table.definitionMetadata.get("parentChildRelationInfo").has("isParent")
        assert child11Table.definitionMetadata.get("random_key").asText() == "random_value"
        JSONAssert.assertEquals(child11Table.definitionMetadata.get("parentChildRelationInfo").toString(),
            '{"parentInfos":[{"name":"hive-metastore/iceberg_db/parent1","relationType":"CLONE", "uuid":"p1_uuid"}]}',
            false)
        assert parentChildRelV1.getChildren(catalogName, databaseName, child11).isEmpty()
        assert parentChildRelV1.getParents(catalogName, databaseName, child11) == [new ParentInfoDto("hive-metastore/iceberg_db/parent1", "CLONE", "p1_uuid")] as Set
        // Test Child12 parentChildInfo
        assert !child12Table.definitionMetadata.get("parentChildRelationInfo").has("isParent")
        JSONAssert.assertEquals(child12Table.definitionMetadata.get("parentChildRelationInfo").toString(),
            '{"parentInfos":[{"name":"hive-metastore/iceberg_db/parent1","relationType":"CLONE","uuid":"p1_uuid"}]}',
            false)
        assert parentChildRelV1.getChildren(catalogName, databaseName, child12).isEmpty()
        // Test Parent 2 parentChildInfo
        assert parent2Table.definitionMetadata.get("parentChildRelationInfo").get("isParent").booleanValue()
        assert parentChildRelV1.getChildren(catalogName, databaseName, parent2) == [
            new ChildInfoDto("hive-metastore/iceberg_db/child21", "CLONE", "c21_uuid")
        ] as Set
        // Test Child21 parentChildInfo
        JSONAssert.assertEquals(child21Table.definitionMetadata.get("parentChildRelationInfo").toString(),
            '{"parentInfos":[{"name":"hive-metastore/iceberg_db/parent2","relationType":"CLONE","uuid":"p2_uuid"}]}',
            false)
        assert parentChildRelV1.getChildren(catalogName, databaseName, child21).isEmpty()
        assert parentChildRelV1.getParents(catalogName, databaseName, child12) == [new ParentInfoDto("hive-metastore/iceberg_db/parent1", "CLONE", "p1_uuid")] as Set


        /*
        Step 13: First drop the newParent1 and then Rename parent1 to newParent1 should now succeed
         */
        when:
        api.deleteTable(catalogName, databaseName, renameParent1)
        api.renameTable(catalogName, databaseName, parent1, renameParent1)
        parent1Table = api.getTable(catalogName, databaseName, renameParent1, true, true, false)
        child11Table = api.getTable(catalogName, databaseName, child11, true, true, false)
        child12Table = api.getTable(catalogName, databaseName, child12, true, true, false)

        then:
        // Test Parent 1 parentChildInfo newName
        assert parent1Table.definitionMetadata.get("parentChildRelationInfo").get("isParent").booleanValue()
        assert parentChildRelV1.getChildren(catalogName, databaseName, renameParent1) ==
            [
                new ChildInfoDto("hive-metastore/iceberg_db/child11", "CLONE", "c11_uuid"),
                new ChildInfoDto("hive-metastore/iceberg_db/child12", "CLONE", "c12_uuid")
            ] as Set
        assert parentChildRelV1.getParents(catalogName, databaseName, renameParent1).isEmpty()
        // Test Child11 parentChildInfo
        assert !child11Table.definitionMetadata.get("parentChildRelationInfo").has("isParent")
        JSONAssert.assertEquals(child11Table.definitionMetadata.get("parentChildRelationInfo").toString(),
            '{"parentInfos":[{"name":"hive-metastore/iceberg_db/rename_parent1","relationType":"CLONE","uuid":"p1_uuid"}]}',
            false)
        assert parentChildRelV1.getChildren(catalogName, databaseName, child11).isEmpty()
        assert parentChildRelV1.getParents(catalogName, databaseName, child11) == [new ParentInfoDto("hive-metastore/iceberg_db/rename_parent1", "CLONE", "p1_uuid")] as Set

        // Test Child12 parentChildInfo
        assert !child12Table.definitionMetadata.get("parentChildRelationInfo").has("isParent")
        JSONAssert.assertEquals(child12Table.definitionMetadata.get("parentChildRelationInfo").toString(),
            '{"parentInfos":[{"name":"hive-metastore/iceberg_db/rename_parent1","relationType":"CLONE","uuid":"p1_uuid"}]}',
            false)
        assert parentChildRelV1.getChildren(catalogName, databaseName, child12).isEmpty()
        assert parentChildRelV1.getParents(catalogName, databaseName, child12) == [new ParentInfoDto("hive-metastore/iceberg_db/rename_parent1", "CLONE", "p1_uuid")] as Set

        //get the parent oldName should fail as it no longer exists
        when:
        api.getTable(catalogName, databaseName, parent1, true, true, false)
        then:
        e = thrown(Exception)
        assert e.message.contains("Unable to locate for")

        /*
        Step 14: Create a table renameChild11 without parent childInfo and then try to rename child11 to renameChild11, which should fail
        This test to make sure the revert works properly.
         */
        when:
        def newChild1TableDto = PigDataDtoProvider.getTable(catalogName, databaseName, renameChild11, 'amajumdar', renameChild11Uri)
        api.createTable(catalogName, databaseName, renameChild11, newChild1TableDto)
        api.renameTable(catalogName, databaseName, child11, renameChild11)

        then:
        e = thrown(Exception)
        assert e.message.contains("already exists")

        when:
        parent1Table = api.getTable(catalogName, databaseName, renameParent1, true, true, false)
        child11Table = api.getTable(catalogName, databaseName, child11, true, true, false)
        child12Table = api.getTable(catalogName, databaseName, child12, true, true, false)
        then:
        // Test Parent 1 parentChildInfo newName
        assert parent1Table.definitionMetadata.get("parentChildRelationInfo").get("isParent").booleanValue()
        assert parentChildRelV1.getChildren(catalogName, databaseName, renameParent1) ==
            [
                new ChildInfoDto("hive-metastore/iceberg_db/child11", "CLONE", "c11_uuid"),
                new ChildInfoDto("hive-metastore/iceberg_db/child12", "CLONE", "c12_uuid")
            ] as Set
        assert parentChildRelV1.getParents(catalogName, databaseName, renameParent1).isEmpty()
        // Test Child11 parentChildInfo
        assert !child11Table.definitionMetadata.get("parentChildRelationInfo").has("isParent")
        JSONAssert.assertEquals(child11Table.definitionMetadata.get("parentChildRelationInfo").toString(),
            '{"parentInfos":[{"name":"hive-metastore/iceberg_db/rename_parent1","relationType":"CLONE","uuid":"p1_uuid"}]}',
            false)
        assert parentChildRelV1.getChildren(catalogName, databaseName, child11).isEmpty()
        assert parentChildRelV1.getParents(catalogName, databaseName, child11) == [new ParentInfoDto("hive-metastore/iceberg_db/rename_parent1", "CLONE", "p1_uuid")] as Set

        // Test Child12 parentChildInfo
        assert !child12Table.definitionMetadata.get("parentChildRelationInfo").has("isParent")
        JSONAssert.assertEquals(child12Table.definitionMetadata.get("parentChildRelationInfo").toString(),
            '{"parentInfos":[{"name":"hive-metastore/iceberg_db/rename_parent1","relationType":"CLONE","uuid":"p1_uuid"}]}',
            false)
        assert parentChildRelV1.getChildren(catalogName, databaseName, child12).isEmpty()
        assert parentChildRelV1.getParents(catalogName, databaseName, child12) == [new ParentInfoDto("hive-metastore/iceberg_db/rename_parent1", "CLONE", "p1_uuid")] as Set

        /*
        Step 15: Create a table renameChild11 with parent childInfo and then try to rename child11 to renameChild11, which should fail
        This test to make sure the revert works properly.
         */
        when:
        api.deleteTable(catalogName, databaseName, renameChild11)
        newChild1TableDto = PigDataDtoProvider.getTable(catalogName, databaseName, renameChild11, 'amajumdar', renameChild11Uri)
        initializeParentChildRelDefinitionMetadata(newChild1TableDto, renameParent1FullName, parent1UUID, "random_uuid")
        api.createTable(catalogName, databaseName, renameChild11, newChild1TableDto)
        api.renameTable(catalogName, databaseName, child11, renameChild11)

        then:
        e = thrown(Exception)
        assert e.message.contains("is already a child table")

        when:
        def renameChild11Table = api.getTable(catalogName, databaseName, renameChild11, true, true, false)
        parent1Table = api.getTable(catalogName, databaseName, renameParent1, true, true, false)
        child11Table = api.getTable(catalogName, databaseName, child11, true, true, false)
        child12Table = api.getTable(catalogName, databaseName, child12, true, true, false)
        then:
        // Test Parent 1 parentChildInfo newName
        assert parent1Table.definitionMetadata.get("parentChildRelationInfo").get("isParent").booleanValue()
        assert parentChildRelV1.getChildren(catalogName, databaseName, renameParent1) ==
            [
                new ChildInfoDto("hive-metastore/iceberg_db/child11", "CLONE", "c11_uuid"),
                new ChildInfoDto("hive-metastore/iceberg_db/child12", "CLONE", "c12_uuid"),
                new ChildInfoDto("hive-metastore/iceberg_db/rename_child11", "CLONE", "random_uuid")
            ] as Set
        assert parentChildRelV1.getParents(catalogName, databaseName, renameParent1).isEmpty()
        // Test Child11 parentChildInfo
        assert !child11Table.definitionMetadata.get("parentChildRelationInfo").has("isParent")
        JSONAssert.assertEquals(child11Table.definitionMetadata.get("parentChildRelationInfo").toString(),
            '{"parentInfos":[{"name":"hive-metastore/iceberg_db/rename_parent1","relationType":"CLONE","uuid":"p1_uuid"}]}',
            false)
        assert parentChildRelV1.getChildren(catalogName, databaseName, child11).isEmpty()
        assert parentChildRelV1.getParents(catalogName, databaseName, child11) == [new ParentInfoDto("hive-metastore/iceberg_db/rename_parent1", "CLONE", "p1_uuid")] as Set
        // Test Child12 parentChildInfo
        assert !child12Table.definitionMetadata.get("parentChildRelationInfo").has("isParent")
        JSONAssert.assertEquals(child12Table.definitionMetadata.get("parentChildRelationInfo").toString(),
            '{"parentInfos":[{"name":"hive-metastore/iceberg_db/rename_parent1","relationType":"CLONE","uuid":"p1_uuid"}]}',
            false)
        assert parentChildRelV1.getChildren(catalogName, databaseName, child12).isEmpty()
        assert parentChildRelV1.getParents(catalogName, databaseName, child12) == [new ParentInfoDto("hive-metastore/iceberg_db/rename_parent1", "CLONE", "p1_uuid")] as Set
        // Test renameChild11Table parentChildInfo
        assert !renameChild11Table.definitionMetadata.get("parentChildRelationInfo").has("isParent")
        JSONAssert.assertEquals(renameChild11Table.definitionMetadata.get("parentChildRelationInfo").toString(),
            '{"parentInfos":[{"name":"hive-metastore/iceberg_db/rename_parent1","relationType":"CLONE","uuid":"p1_uuid"}]}',
            false)
        assert parentChildRelV1.getChildren(catalogName, databaseName, renameChild11).isEmpty()
        assert parentChildRelV1.getParents(catalogName, databaseName, renameChild11) == [new ParentInfoDto("hive-metastore/iceberg_db/rename_parent1", "CLONE", "p1_uuid")] as Set


        /*
        Step 16: Drop previous renameChild11 and Rename child11 to renameChild11 should now succeed
         */
        when:
        api.deleteTable(catalogName, databaseName, renameChild11)
        api.renameTable(catalogName, databaseName, child11, renameChild11)
        parent1Table = api.getTable(catalogName, databaseName, renameParent1, true, true, false)
        child11Table = api.getTable(catalogName, databaseName, renameChild11, true, true, false)

        then:
        // Test parent1Table parentChildInfo with newName
        assert parent1Table.definitionMetadata.get("parentChildRelationInfo").get("isParent").booleanValue()
        assert parentChildRelV1.getChildren(catalogName, databaseName, renameParent1) == [
            new ChildInfoDto("hive-metastore/iceberg_db/rename_child11", "CLONE", "c11_uuid"),
            new ChildInfoDto("hive-metastore/iceberg_db/child12", "CLONE", "c12_uuid")
        ] as Set
        assert parentChildRelV1.getParents(catalogName, databaseName, renameParent1).isEmpty()
        // Test Child11 parentChildInfo with newName
        assert !child11Table.definitionMetadata.get("parentChildRelationInfo").has("isParent")
        assert child11Table.definitionMetadata.get("random_key").asText() == "random_value"
        JSONAssert.assertEquals(child11Table.definitionMetadata.get("parentChildRelationInfo").toString(),
            '{"parentInfos":[{"name":"hive-metastore/iceberg_db/rename_parent1","relationType":"CLONE","uuid":"p1_uuid"}]}',
            false)
        assert parentChildRelV1.getChildren(catalogName, databaseName, renameChild11).isEmpty()
        assert parentChildRelV1.getParents(catalogName, databaseName, renameChild11) == [new ParentInfoDto("hive-metastore/iceberg_db/rename_parent1", "CLONE", "p1_uuid")] as Set

        //get the child oldName should fail as it no longer exists
        when:
        api.getTable(catalogName, databaseName, child11, true, true, false)
        then:
        e = thrown(Exception)
        assert e.message.contains("Unable to locate for")

        /*
        Step 17: Drop parent renameParent1
         */
        when:
        api.deleteTable(catalogName, databaseName, renameParent1)

        then:
        e = thrown(Exception)
        assert e.message.contains("because it still has")

        /*
        Step 18: Drop renameChild11 should succeed
         */
        when:
        api.deleteTable(catalogName, databaseName, renameChild11)
        parent1Table = api.getTable(catalogName, databaseName, renameParent1, true, true, false)

        then:
        // Test parent1 Table
        assert parent1Table.definitionMetadata.get("parentChildRelationInfo").get("isParent").booleanValue()
        assert parentChildRelV1.getChildren(catalogName, databaseName, renameParent1) == [
            new ChildInfoDto("hive-metastore/iceberg_db/child12", "CLONE", "c12_uuid")
        ] as Set
        assert parentChildRelV1.getParents(catalogName, databaseName, renameParent1).isEmpty()

        /*
        Step 19: Create renameChild11 and should expect random_key should appear at it is reattached
        but parent childInfo should not as it is always coming from the parent child relationship service
        which currently does not have any record
         */
        when:
        child11TableDto = PigDataDtoProvider.getTable(catalogName, databaseName, renameChild11, 'amajumdar', child11Uri)
        api.createTable(catalogName, databaseName, renameChild11, child11TableDto)
        child11Table = api.getTable(catalogName, databaseName, renameChild11, true, true, false)
        parent1Table = api.getTable(catalogName, databaseName, renameParent1, true, true, false)
        then:
        assert !child11Table.definitionMetadata.has("parentChildRelationInfo")
        assert child11Table.definitionMetadata.get("random_key").asText() == "random_value"
        assert parentChildRelV1.getChildren(catalogName, databaseName, renameChild11).isEmpty()
        assert parentChildRelV1.getParents(catalogName, databaseName, renameChild11).isEmpty()
        // Test parent1 Table still only have child12
        assert parent1Table.definitionMetadata.get("parentChildRelationInfo").get("isParent").booleanValue()
        assert parentChildRelV1.getChildren(catalogName, databaseName, renameParent1) == [
            new ChildInfoDto("hive-metastore/iceberg_db/child12", "CLONE", "c12_uuid")
        ] as Set
        assert parentChildRelV1.getParents(catalogName, databaseName, renameParent1).isEmpty()

        /*
        Step 20: Drop child12 should succeed
         */
        when:
        api.deleteTable(catalogName, databaseName, child12)
        parent1Table = api.getTable(catalogName, databaseName, renameParent1, true, true, false)
        then:
        assert !parent1Table.definitionMetadata.has("parentChildRelationInfo")
        assert parentChildRelV1.getChildren(catalogName, databaseName, renameParent1).isEmpty()
        assert parentChildRelV1.getParents(catalogName, databaseName, renameParent1).isEmpty()

        /*
        Step 21: Drop renameParent1 should succeed as there is no more child under it
         */
        when:
        api.deleteTable(catalogName, databaseName, renameParent1)
        parent2Table = api.getTable(catalogName, databaseName, parent2, true, true, false)
        child21Table = api.getTable(catalogName, databaseName, child21, true, true, false)

        then:
        //Since renameParent1 table is dropped
        assert parentChildRelV1.getChildren(catalogName, databaseName, renameParent1).isEmpty()
        assert parentChildRelV1.getParents(catalogName, databaseName, renameParent1).isEmpty()
        // Since all the operations above are on the first connected relationship, the second connected relationship
        // should remain the same
        // Test Parent 2 parentChildInfo
        assert parent2Table.definitionMetadata.get("parentChildRelationInfo").get("isParent").booleanValue()
        assert parentChildRelV1.getChildren(catalogName, databaseName, parent2) == [
            new ChildInfoDto("hive-metastore/iceberg_db/child21", "CLONE", "c21_uuid")
        ] as Set
        assert parentChildRelV1.getParents(catalogName, databaseName, parent2).isEmpty()

        // Test Child21 parentChildInfo
        assert !child21Table.definitionMetadata.get("parentChildRelationInfo").has("isParent")
        JSONAssert.assertEquals(child21Table.definitionMetadata.get("parentChildRelationInfo").toString(),
            '{"parentInfos":[{"name":"hive-metastore/iceberg_db/parent2","relationType":"CLONE","uuid":"p2_uuid"}]}',
            false)
        assert parentChildRelV1.getChildren(catalogName, databaseName, child21).isEmpty()
        assert parentChildRelV1.getParents(catalogName, databaseName, child21) == [new ParentInfoDto("hive-metastore/iceberg_db/parent2", "CLONE", "p2_uuid")] as Set

        /*
        Step 22: update parent2 with random parentChildRelationInfo to test immutability
         */
        when:
        def updateParent2Dto = parent2Table
        initializeParentChildRelDefinitionMetadata(updateParent2Dto, "RANDOM", "RANDOM", "RANDOM")
        api.updateTable(catalogName, databaseName, parent2, updateParent2Dto)

        parent2Table = api.getTable(catalogName, databaseName, parent2, true, true, false)
        child21Table = api.getTable(catalogName, databaseName, child21, true, true, false)
        then:
        assert parent2Table.definitionMetadata.get("parentChildRelationInfo").get("isParent").booleanValue()
        assert parentChildRelV1.getChildren(catalogName, databaseName, parent2) == [
            new ChildInfoDto("hive-metastore/iceberg_db/child21", "CLONE", "c21_uuid")
        ] as Set
        assert parentChildRelV1.getParents(catalogName, databaseName, parent2).isEmpty()
        // Test Child21 parentChildInfo
        assert !child21Table.definitionMetadata.get("parentChildRelationInfo").has("isParent")
        JSONAssert.assertEquals(child21Table.definitionMetadata.get("parentChildRelationInfo").toString(),
            '{"parentInfos":[{"name":"hive-metastore/iceberg_db/parent2","relationType":"CLONE","uuid":"p2_uuid"}]}',
            false)
        assert parentChildRelV1.getChildren(catalogName, databaseName, child21).isEmpty()
        assert parentChildRelV1.getParents(catalogName, databaseName, child21) == [new ParentInfoDto("hive-metastore/iceberg_db/parent2", "CLONE", "p2_uuid")] as Set

        /*
        Step 23: update child21 with random parentChildRelationInfo to test immutability
         */
        when:
        def updateChild21Dto = child21Table
        initializeParentChildRelDefinitionMetadata(updateParent2Dto, "RANDOM", "RANDOM", "RANDOM")
        api.updateTable(catalogName, databaseName, child21, updateChild21Dto)

        parent2Table = api.getTable(catalogName, databaseName, parent2, true, true, false)
        child21Table = api.getTable(catalogName, databaseName, child21, true, true, false)
        then:
        // Test Parent 2 parentChildInfo
        assert parent2Table.definitionMetadata.get("parentChildRelationInfo").get("isParent").booleanValue()
        assert parentChildRelV1.getChildren(catalogName, databaseName, parent2) == [
            new ChildInfoDto("hive-metastore/iceberg_db/child21", "CLONE", "c21_uuid")
        ] as Set
        assert parentChildRelV1.getParents(catalogName, databaseName, parent2).isEmpty()

        // Test Child21 parentChildInfo
        assert !child21Table.definitionMetadata.get("parentChildRelationInfo").has("isParent")
        JSONAssert.assertEquals(child21Table.definitionMetadata.get("parentChildRelationInfo").toString(),
            '{"parentInfos":[{"name":"hive-metastore/iceberg_db/parent2","relationType":"CLONE","uuid":"p2_uuid"}]}',
            false)
        assert parentChildRelV1.getChildren(catalogName, databaseName, child21).isEmpty()
        assert parentChildRelV1.getParents(catalogName, databaseName, child21) == [new ParentInfoDto("hive-metastore/iceberg_db/parent2", "CLONE", "p2_uuid")] as Set
    }
}<|MERGE_RESOLUTION|>--- conflicted
+++ resolved
@@ -834,7 +834,6 @@
     }
 
     @Unroll
-<<<<<<< HEAD
     def "Test ignore void transform as partition fields"() {
         given:
         def catalogName = 'hive-metastore'
@@ -878,8 +877,6 @@
         api.deleteTable(catalogName, databaseName, tableName)
     }
 
-=======
->>>>>>> 52066ec6
     def "Test get partitions from iceberg table using #filter"() {
         def catalogName = 'hive-metastore'
         def databaseName = 'iceberg_db'
